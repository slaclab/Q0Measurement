{
    "08/11/22 15:50:23": {
        "Start Time": "08/11/22 15:50:23",
        "Calculated Heat vs dll/dt Slope": -5.534028722570509e-05,
        "Calculated Adjustment": -0.0011601748020071828,
        "Total Reference Heater Setpoint": 48.0,
        "Total Reference Heater Readback": 48.0,
        "JT Valve Position": 33.0
    },
    "11/18/22 08:43:34": {
        "Start Time": "11/18/22 08:43:34",
        "Calculated Heat vs dll/dt Slope": -0.00031753561455070273,
        "Calculated Adjustment": 0.036804185555047206,
        "Total Reference Heater Setpoint": 48.0,
        "Total Reference Heater Readback": 48.0,
        "JT Valve Position": 35.0
    },
    "11/18/22 10:58:22": {
        "Start Time": "11/18/22 10:58:22",
        "Calculated Heat vs dll/dt Slope": -4.755205214696297e-05,
        "Calculated Adjustment": -0.00031586675506718124,
        "Total Reference Heater Setpoint": 48.0,
        "Total Reference Heater Readback": 48.0,
        "JT Valve Position": 35.0
    },
    "01/19/23 09:11:01": {
        "Start Time": "01/19/23 09:11:01",
        "Calculated Heat vs dll/dt Slope": 0.00037785379846375084,
        "Calculated Adjustment": -0.06369395898852238,
        "Total Reference Heater Setpoint": 71.0,
        "Total Reference Heater Readback": 71.0,
        "JT Valve Position": 42.5
    },
<<<<<<< HEAD
    "05/18/23 22:24:48": {
        "Start Time": "05/18/23 22:24:48",
        "Calculated Heat vs dll/dt Slope": -4.665735479680278e-05,
        "Calculated Adjustment": -0.0006609082308967505,
        "Total Reference Heater Setpoint": 48.0,
        "Total Reference Heater Readback": 48.0,
        "JT Valve Position": 36.0
=======
    "05/19/23 09:05:17": {
        "Start Time": "05/19/23 09:05:17",
        "Calculated Heat vs dll/dt Slope": -6.443936101636269e-05,
        "Calculated Adjustment": 0.000972193418777031,
        "Total Reference Heater Setpoint": 48.0,
        "Total Reference Heater Readback": 48.0,
        "JT Valve Position": 30.0
>>>>>>> 5edd2995
    }
}<|MERGE_RESOLUTION|>--- conflicted
+++ resolved
@@ -31,7 +31,6 @@
         "Total Reference Heater Readback": 71.0,
         "JT Valve Position": 42.5
     },
-<<<<<<< HEAD
     "05/18/23 22:24:48": {
         "Start Time": "05/18/23 22:24:48",
         "Calculated Heat vs dll/dt Slope": -4.665735479680278e-05,
@@ -39,7 +38,7 @@
         "Total Reference Heater Setpoint": 48.0,
         "Total Reference Heater Readback": 48.0,
         "JT Valve Position": 36.0
-=======
+    },
     "05/19/23 09:05:17": {
         "Start Time": "05/19/23 09:05:17",
         "Calculated Heat vs dll/dt Slope": -6.443936101636269e-05,
@@ -47,6 +46,5 @@
         "Total Reference Heater Setpoint": 48.0,
         "Total Reference Heater Readback": 48.0,
         "JT Valve Position": 30.0
->>>>>>> 5edd2995
     }
 }