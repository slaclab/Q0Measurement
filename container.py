<<<<<<< HEAD
################################################################################
# Utility classes to hold calibration data for a cryomodule, and Q0 measurement
# data for each of that cryomodule's cavities
# Authors: Lisa Zacarias, Ben Ripman
################################################################################

from __future__ import print_function, division
from csv import writer, reader
from copy import deepcopy
from decimal import Decimal
from os.path import isfile
from subprocess import CalledProcessError
from time import sleep
from numpy import mean, exp, log10, sqrt, linspace
from scipy.stats import linregress
from numpy import polyfit
from matplotlib import pyplot as plt
from collections import OrderedDict
from datetime import datetime, timedelta
from abc import abstractproperty, ABCMeta, abstractmethod
from typing import List, Dict, Optional, Union
from utils import (writeAndFlushStdErr, MYSAMPLER_TIME_INTERVAL, TEST_MODE,
                   VALVE_POSITION_TOLERANCE, HEATER_TOLERANCE, GRAD_TOLERANCE,
                   MIN_RUN_DURATION, isYes, get_float_lim, writeAndWait,
                   MAX_DS_LL, cagetPV, caputPV, getTimeParams, MIN_DS_LL,
                   parseRawData, genAxis, NUM_CAL_RUNS)


class Container(object):
    # setting this allows me to create abstract methods and parameters, which
    # are basically things that all inheriting classes MUST implement
    __metaclass__ = ABCMeta

    def __init__(self, cryModNumSLAC, cryModNumJLAB):
        # type: (int, int) -> None
        self.cryModNumSLAC = cryModNumSLAC
        self.cryModNumJLAB = cryModNumJLAB

        self.dsPressurePV = self.addNumToStr("CPT:CM0{CM}:2302:DS:PRESS")
        self.jtModePV = self.addNumToStr("CPV:CM0{CM}:3001:JT:MODE")
        self.jtPosSetpointPV = self.addNumToStr("CPV:CM0{CM}:3001:JT:POS_SETPT")

        # The double curly braces are to trick it into a partial formatting
        # (CM gets replaced first, and {{INFIX}} -> {INFIX} for later)
        lvlFormatStr = self.addNumToStr("CLL:CM0{CM}:{{INFIX}}:{{LOC}}:LVL")

        self.dsLevelPV = lvlFormatStr.format(INFIX="2301", LOC="DS")
        self.usLevelPV = lvlFormatStr.format(INFIX="2601", LOC="US")

        valveLockFormatter = "CPID:CM0{CM}:3001:JT:CV_{SUFF}"
        self.cvMaxPV = self.addNumToStr(valveLockFormatter, "MAX")
        self.cvMinPV = self.addNumToStr(valveLockFormatter, "MIN")
        self.valvePV = self.addNumToStr(valveLockFormatter, "VALUE")

        self.dataSessions = {}

    @abstractproperty
    def name(self):
        raise NotImplementedError

    @abstractproperty
    def idxFile(self):
        raise NotImplementedError

    @abstractproperty
    def heaterDesPVs(self):
        raise NotImplementedError

    @abstractproperty
    def heaterActPVs(self):
        raise NotImplementedError

    @abstractmethod
    def walkHeaters(self, perHeaterDelta):
        raise NotImplementedError

    @abstractmethod
    def addDataSessionFromRow(self, row, indices, refHeatLoad,
                              calibSession=None, refGradVal=None):
        raise NotImplementedError

    @abstractmethod
    def genDataSession(self, startTime, endTime, timeInt, refValvePos,
                       refHeatLoad, refGradVal=None, calibSession=None):
        raise NotImplementedError

    # Returns a list of the PVs used for this container's data acquisition
    @abstractmethod
    def getPVs(self):
        raise NotImplementedError

    @abstractmethod
    def hash(self, startTime, endTime, timeInt, slacNum, jlabNum,
             calibSession=None, refGradVal=None):
        raise NotImplementedError

    # noinspection PyTupleAssignmentBalance,PyTypeChecker
    def getRefValvePos(self, numHours, checkForFlatness=True):
        # type: (float, bool) -> float

        getNewPos = isYes("Determine new JT Valve Position?"
                          " (May take 2 hours) ")

        if not getNewPos:
            desPos = get_float_lim("Desired JT Valve Position: ", 0, 100)
            print("\nDesired JT Valve position is {POS}".format(POS=desPos))
            return desPos

        print("\nDetermining Required JT Valve Position...")

        start = datetime.now() - timedelta(hours=numHours)
        numPoints = int((60 / MYSAMPLER_TIME_INTERVAL) * (numHours * 60))
        signals = [self.dsLevelPV, self.valvePV]

        csvReader = parseRawData(start, numPoints, signals)

        csvReader.next()
        valveVals = []
        llVals = []

        for row in csvReader:
            try:
                valveVals.append(float(row.pop()))
                llVals.append(float(row.pop()))
            except ValueError:
                pass

        # Fit a line to the liquid level over the last [numHours] hours
        m, b, _, _, _ = linregress(range(len(llVals)), llVals)

        # If the LL slope is small enough, return the average JT valve position
        # over the requested time span
        if not checkForFlatness or (checkForFlatness and log10(abs(m)) < 5):
            desPos = round(mean(valveVals), 1)
            print("\nDesired JT Valve position is {POS}".format(POS=desPos))
            return desPos

        # If the LL slope isn't small enough, wait for it to stabilize and then
        # repeat this process (and assume that it's flat enough at that point)
        else:
            print("Need to figure out new JT valve position")

            self.waitForLL()

            writeAndWait("\nWaiting 1 hour 45 minutes for LL to stabilize...")

            start = datetime.now()
            while (datetime.now() - start).total_seconds() < 6300:
                writeAndWait(".", 5)

            return self.getRefValvePos(0.25, False)

    # We consider the cryo situation to be good when the liquid level is high
    # enough and the JT valve is locked in the correct position
    def waitForCryo(self, desPos):
        # type: (float) -> None
        self.waitForLL()
        self.waitForJT(desPos)

    def waitForLL(self):
        # type: () -> None
        writeAndWait("\nWaiting for downstream liquid level to be {LL}%..."
                     .format(LL=MAX_DS_LL))

        while abs(MAX_DS_LL - float(cagetPV(self.dsLevelPV))) > 1:
            writeAndWait(".", 5)

        print("\ndownstream liquid level at required value")

    def waitForJT(self, desPosJT):
        # type: (float) -> None

        writeAndWait("\nWaiting for JT Valve to be locked at {POS}..."
                     .format(POS=desPosJT))

        mode = cagetPV(self.jtModePV)

        # One way for the JT valve to be locked in the correct position is for
        # it to be in manual mode and at the desired value
        if mode == "0":
            while float(cagetPV(self.jtPosSetpointPV)) != desPosJT:
                writeAndWait(".", 5)

        # Another way for the JT valve to be locked in the correct position is
        # for it to be automatically regulating and have the upper and lower
        # regulation limits be set to the desired value
        else:

            while float(cagetPV(self.cvMinPV)) != desPosJT:
                writeAndWait(".", 5)

            while float(cagetPV(self.cvMaxPV)) != desPosJT:
                writeAndWait(".", 5)

        print("\nJT Valve locked")

    def addNumToStr(self, formatStr, suffix=None):
        # type: (str, Optional[str]) -> str
        if suffix:
            return formatStr.format(CM=self.cryModNumJLAB, SUFF=suffix)
        else:
            return formatStr.format(CM=self.cryModNumJLAB)

    def addDataSession(self, startTime, endTime, timeInt, refValvePos,
                       refHeatLoad=None, refGradVal=None, calibSession=None):
        # type: (datetime, datetime, int, float, float, float, CalibDataSession) -> DataSession

        # Determine the current electric heat load on the cryomodule (the sum
        # of all the heater act values). This will only ever be None when we're
        # taking new data
        if not refHeatLoad:
            refHeatLoad = 0
            for heaterDesPV in self.heaterDesPVs:
                refHeatLoad += float(cagetPV(heaterDesPV))

        sessionHash = self.hash(startTime, endTime, timeInt,
                                self.cryModNumSLAC, self.cryModNumJLAB,
                                calibSession, refGradVal)

        # Only create a new calibration data session if one doesn't already
        # exist with those exact parameters
        if sessionHash not in self.dataSessions:
            session = self.genDataSession(startTime, endTime, timeInt,
                                          refValvePos, refHeatLoad, refGradVal,
                                          calibSession)
            self.dataSessions[sessionHash] = session

        return self.dataSessions[sessionHash]


class Cryomodule(Container):

    def __init__(self, cryModNumSLAC, cryModNumJLAB):
        # type: (int, int) -> None
        super(Cryomodule, self).__init__(cryModNumSLAC, cryModNumJLAB)

        # Give each cryomodule 8 cavities
        cavities = {}

        self._heaterDesPVs = []
        self._heaterActPVs = []

        heaterDesStr = self.addNumToStr("CHTR:CM0{CM}:1{{CAV}}55:HV:{SUFF}",
                                        "POWER_SETPT")
        heaterActStr = self.addNumToStr("CHTR:CM0{CM}:1{{CAV}}55:HV:{SUFF}",
                                        "POWER")

        for i in range(1, 9):
            cavities[i] = Cavity(cryMod=self, cavNumber=i)
            self._heaterDesPVs.append(heaterDesStr.format(CAV=i))
            self._heaterActPVs.append(heaterActStr.format(CAV=i))

        # Using an ordered dictionary so that when we generate the report
        # down the line (iterating over the cavities in a cryomodule), we
        # print the results in order (basic dictionaries aren't guaranteed to
        # be ordered)
        self.cavities = OrderedDict(
            sorted(cavities.items()))  # type: OrderedDict[int, Cavity]

    @property
    def name(self):
        # type: () -> str
        return "CM{CM}".format(CM=self.cryModNumSLAC)

    @property
    def idxFile(self):
        # type: () -> str
        return ("calibrations/calibrationsCM{CM}.csv"
                .format(CM=self.cryModNumSLAC))

    @property
    def heaterDesPVs(self):
        # type: () -> List[str]
        return self._heaterDesPVs

    @property
    def heaterActPVs(self):
        # type: () -> List[str]
        return self._heaterActPVs

    def hash(self, startTime, endTime, timeInt, slacNum, jlabNum,
             calibSession=None, refGradVal=None):
        # type: (datetime, datetime, int, int, int, CalibDataSession, float) -> int
        return DataSession.hash(startTime, endTime, timeInt, slacNum, jlabNum)

    # calibSession and refGradVal are unused here, they're just there to match
    # the signature of the overloading method in Cavity (which is why they're in
    # the signature for Container - could probably figure out a way around this)
    def addDataSessionFromRow(self, row, indices, refHeatLoad,
                              calibSession=None, refGradVal=None):
        # type: (List[str], dict, float, CalibDataSession, float) -> CalibDataSession

        startTime, endTime, timeInterval = getTimeParams(row, indices)

        return self.addDataSession(startTime, endTime, timeInterval,
                                   float(row[indices["jtIdx"]]),
                                   refHeatLoad)

    def getPVs(self):
        # type: () -> List[str]
        return ([self.valvePV, self.dsLevelPV, self.usLevelPV]
                + self.heaterDesPVs + self.heaterActPVs)

    def walkHeaters(self, perHeaterDelta):
        # type: (int) -> None

        # negative if we're decrementing heat
        step = 1 if perHeaterDelta > 0 else -1

        for _ in range(abs(perHeaterDelta)):
            for heaterSetpointPV in self.heaterDesPVs:
                currVal = float(cagetPV(heaterSetpointPV))
                caputPV(heaterSetpointPV, str(currVal + step))
                writeAndWait("\nWaiting 30s for cryo to stabilize...\n", 30)

    def genDataSession(self, startTime, endTime, timeInt, refValvePos,
                       refHeatLoad, refGradVal=None, calibSession=None):
        # type: (datetime, datetime, int, float, float, float, CalibDataSession) -> CalibDataSession
        return CalibDataSession(self, startTime, endTime, timeInt, refValvePos,
                                refHeatLoad)

    def runCalibration(self, refValvePos=None):
        # type: (float) -> (CalibDataSession, float)

        def launchHeaterRun():
            # type: () -> None
            print("Ramping heaters to the next setting...")

            self.walkHeaters(1)
            runStartTime = datetime.now()

            writeAndWait(
                "\nWaiting either 40 minutes or for the LL to drop below"
                " {NUM}...".format(NUM=MIN_DS_LL))

            while ((datetime.now() - runStartTime).total_seconds() < 2400
                   and float(cagetPV(self.dsLevelPV)) > MIN_DS_LL):
                writeAndWait(".", 10)

            print("\nDone\n")

        # Check whether or not we've already found a good JT position during
        # this program execution
        if not refValvePos:
            refValvePos = self.getRefValvePos(2)

        self.waitForCryo(refValvePos)

        startTime = datetime.now()

        for _ in range(NUM_CAL_RUNS - 1):
            launchHeaterRun()

            print("Please ask the cryo group to refill to {LL} on the"
                  " downstream sensor".format(LL=MAX_DS_LL))

            self.waitForCryo(refValvePos)

        # Kinda jank way to avoid waiting for cryo conditions after the final
        # run
        launchHeaterRun()

        endTime = datetime.now()

        print("\nStart Time: {START}".format(START=startTime))
        print("End Time: {END}".format(END=datetime.now()))

        duration = (datetime.now() - startTime).total_seconds() / 3600
        print("Duration in hours: {DUR}".format(DUR=duration))

        # Walking the heaters back to their starting settings
        self.walkHeaters(-NUM_CAL_RUNS)

        dataSession = self.addDataSession(startTime, endTime,
                                          MYSAMPLER_TIME_INTERVAL,
                                          refValvePos)

        # Record this calibration dataSession's metadata
        with open(self.idxFile, 'a') as f:
            csvWriter = writer(f)
            csvWriter.writerow(
                [self.cryModNumJLAB, dataSession.refHeatLoad,
                 refValvePos, startTime.strftime("%m/%d/%y %H:%M"),
                 endTime.strftime("%m/%d/%y %H:%M"),
                 MYSAMPLER_TIME_INTERVAL])

        return dataSession, refValvePos


class Cavity(Container):

    def __init__(self, cryMod, cavNumber):
        # type: (Cryomodule, int) -> None

        super(Cavity, self).__init__(cryMod.cryModNumSLAC, cryMod.cryModNumJLAB)
        self.parent = cryMod

        self.cavNum = cavNumber
        self._fieldEmissionPVs = None

    @property
    def name(self):
        # type: () -> str
        return "Cavity {CAVNUM}".format(CAVNUM=self.cavNum)

    @property
    def idxFile(self):
        # type: () -> str
        return ("q0Measurements/q0MeasurementsCM{CM}.csv"
                .format(CM=self.parent.cryModNumSLAC))

    @property
    def heaterDesPVs(self):
        # type: () -> List[str]
        return self.parent.heaterDesPVs

    @property
    def heaterActPVs(self):
        # type: () -> List[str]
        return self.parent.heaterActPVs

    @property
    def gradPV(self):
        # type: () -> str
        return self.genAcclPV("GACT")

    @property
    def fieldEmissionPVs(self):
        # type: () -> List[str]
        if not self._fieldEmissionPVs:
            lst = [self.gradPV]
            for suffix in ["ADES", "FWD:PWRMEAN", "REV:PWRMEAN", "CAV:PWRMEAN",
                           "DF"]:
                lst.append(self.genAcclPV(suffix))

            for suffix in ["PEAK", "AVG"]:
                for i in range(1, 3):
                    lst.append("HOM:PWR{IDX}:POWER_{SUFF}".format(IDX=i,
                                                                  SUFF=suffix))

            for i in range(1, 10):
                lst.append("IDRFEL1RAD0{IDX}".format(IDX=i))
                lst.append("IDRFEL2RAD0{IDX}".format(IDX=i))

            for i in range(1, 3):
                lst.append("IDRFEL{IDX}RAD10".format(IDX=i))
                lst.append("IDRFEL{IDX}HVMON".format(IDX=i))

            lst.append(self.dsPressurePV)

            self._fieldEmissionPVs = lst

        return self._fieldEmissionPVs

    # refGradVal and calibSession are required parameters but are nullable to
    # match the signature in Container
    def genDataSession(self, startTime, endTime, timeInt, refValvePos,
                       refHeatLoad, refGradVal=None, calibSession=None):
        # type: (datetime, datetime, int, float, float, float, CalibDataSession) -> Q0DataSession
        return Q0DataSession(self, startTime, endTime, timeInt, refValvePos,
                             refHeatLoad, refGradVal, calibSession)

    def hash(self, startTime, endTime, timeInt, slacNum, jlabNum,
             calibSession=None, refGradVal=None):
        # type: (datetime, datetime, int, int, int, CalibDataSession, float) -> int
        return Q0DataSession.hash(startTime, endTime, timeInt, slacNum, jlabNum,
                                  calibSession, refGradVal)

    def walkHeaters(self, perHeaterDelta):
        # type: (int) -> None
        self.parent.walkHeaters(perHeaterDelta)

    # calibSession and refGradVal are required parameters for Cavity data
    # sessions, but they're nullable to match the signature in Container
    def addDataSessionFromRow(self, row, indices, refHeatLoad,
                              calibSession=None, refGradVal=None):
        # type: (List[str], Dict[str, int], float, CalibDataSession, float) -> Q0DataSession

        startTime, endTime, timeInterval = getTimeParams(row, indices)

        return self.addDataSession(startTime, endTime, timeInterval,
                                   float(row[indices["jtIdx"]]), refHeatLoad,
                                   refGradVal, calibSession)

    def genPV(self, formatStr, suffix):
        # type: (str, str) -> str
        return formatStr.format(CM=self.cryModNumJLAB, CAV=self.cavNum,
                                SUFF=suffix)

    def genAcclPV(self, suffix):
        # type: (str) -> str
        return self.genPV("ACCL:L1B:0{CM}{CAV}0:{SUFF}", suffix)

    def getPVs(self):
        # type: () -> List[str]
        return ([self.parent.valvePV, self.parent.dsLevelPV,
                 self.parent.usLevelPV, self.gradPV,
                 self.parent.dsPressurePV] + self.parent.heaterDesPVs
                + self.parent.heaterActPVs)

    # Checks that the parameters associated with acquisition of the cavity RF
    # waveforms are configured properly
    def checkAcqControl(self):
        # type: () -> None
        print("Checking Waveform Data Acquisition Control...")
        for infix in ["CAV", "FWD", "REV", "DRV", "DAC"]:
            enablePV = self.genAcclPV(infix + ":ENABLE")
            if float(cagetPV(enablePV)) != 1:
                print("Enabling {INFIX}".format(INFIX=infix))
                caputPV(enablePV, "1")

        suffixValPairs = [("MODE", 1), ("HLDOFF", 0.1), ("STAT_START", 0.065),
                          ("STAT_WIDTH", 0.004), ("DECIM", 255)]

        for suffix, val in suffixValPairs:
            pv = self.genAcclPV("ACQ_" + suffix)
            if float(cagetPV(enablePV)) != val:
                print("Setting {SUFFIX}".format(SUFFIX=suffix))
                caputPV(pv, str(val))

    def setPowerStateSSA(self, turnOn):
        # type: (bool) -> None

        # Using double curly braces to trick it into a partial formatting
        ssaFormatPV = self.genAcclPV("SSA:{SUFFIX}")

        def genPV(suffix):
            return ssaFormatPV.format(SUFFIX=suffix)

        ssaStatusPV = genPV("StatusMsg")

        value = cagetPV(ssaStatusPV)

        if turnOn:
            stateMap = {"desired": "3", "opposite": "2", "pv": "PowerOn"}
        else:
            stateMap = {"desired": "2", "opposite": "3", "pv": "PowerOff"}

        if value != stateMap["desired"]:
            if value == stateMap["opposite"]:
                print("\nSetting SSA power...")
                caputPV(genPV(stateMap["pv"]), "1")

                if cagetPV(ssaStatusPV) != stateMap["desired"]:
                    raise AssertionError("Could not set SSA Power")

            else:
                print("\nResetting SSA...")
                caputPV(genPV("FaultReset"), "1")

                if cagetPV(ssaStatusPV) not in ["2", "3"]:
                    raise AssertionError("Could not reset SSA")

                self.setPowerStateSSA(turnOn)

        print("SSA power set\n")

    ############################################################################
    # Characterize various cavity parameters.
    # * Runs the SSA through its range and constructs a polynomial describing
    #   the relationship between requested SSA output and actual output
    # * Calibrates the cavity's RF probe so that the gradient readback will be
    #   accurate.
    ############################################################################
    def characterize(self):
        # type: () -> None

        def pushAndWait(suffix):
            caputPV(self.genAcclPV(suffix), "1")
            sleep(10)

        def checkAndPush(basePV, pushPV, param, newPV=None):
            oldVal = float(cagetPV(self.genAcclPV(basePV)))

            newVal = (float(cagetPV(self.genAcclPV(newPV)))
                      if newPV
                      else float(cagetPV(self.genAcclPV(basePV + "_NEW"))))

            if abs(newVal - oldVal) < 0.15:
                pushAndWait(pushPV)

            else:
                raise AssertionError(
                    "Old and new {PARAM} differ by more than 0.15"
                    " - please inspect and push manually".format(PARAM=param))

        pushAndWait("SSACALSTRT")

        checkAndPush("SLOPE", "PUSH_SSASLOPE.PROC", "slopes")

        pushAndWait("PROBECALSTRT")

        checkAndPush("QLOADED", "PUSH_QLOADED.PROC", "Loaded Qs")

        checkAndPush("CAV:SCALER_SEL.B", "PUSH_CAV_SCALE.PROC", "Cavity Scales",
                     "CAV:CAL_SCALEB_NEW")

    # Switches the cavity to a given operational mode (pulsed, CW, etc.)
    def setModeRF(self, modeDesired):
        # type: (str) -> None

        rfModePV = self.genAcclPV("RFMODECTRL")

        if cagetPV(rfModePV) is not modeDesired:
            caputPV(rfModePV, modeDesired)
            assert cagetPV(rfModePV) == modeDesired, "Unable to set RF mode"

    # Turn the cavity on or off
    def setStateRF(self, turnOn):
        # type: (bool) -> None

        rfStatePV = self.genAcclPV("RFSTATE")
        rfControlPV = self.genAcclPV("RFCTRL")

        rfState = cagetPV(rfStatePV)

        desiredState = ("1" if turnOn else "0")

        if rfState != desiredState:
            print("\nSetting RF State...")
            caputPV(rfControlPV, desiredState)

        print("RF state set\n")

    # Many of the changes made to a cavity don't actually take effect until the
    # go button is pressed
    def pushGoButton(self):
        # type: (Cavity) -> None
        rfStatePV = self.genAcclPV("PULSEONSTRT")
        caputPV(rfStatePV, "1")
        sleep(2)
        if cagetPV(rfStatePV) != "1":
            raise AssertionError("Unable to set RF state")

    # In pulsed mode the cavity has a duty cycle determined by the on time and
    # off time. We want the on time to be 70 ms or else the various cavity
    # parameters calculated from the waveform (e.g. the RF gradient) won't be
    # accurate.
    def checkAndSetOnTime(self):
        # type: () -> None
        print("Checking RF Pulse On Time...")
        onTimePV = self.genAcclPV("PULSE_ONTIME")
        onTime = cagetPV(onTimePV)
        if onTime != "70":
            print("Setting RF Pulse On Time to 70 ms")
            caputPV(onTimePV, "70")
            self.pushGoButton()

    # Ramps the cavity's RF drive (only relevant in pulsed mode) up until the RF
    # gradient is high enough for phasing
    def checkAndSetDrive(self):
        # type: () -> None

        print("Checking drive...")

        drivePV = self.genAcclPV("SEL_ASET")
        currDrive = float(cagetPV(drivePV))

        while (float(cagetPV(self.gradPV)) < 1) or (currDrive < 15):
            print("Increasing drive...")
            driveDes = str(currDrive + 1)

            caputPV(drivePV, driveDes)
            self.pushGoButton()

            currDrive = float(cagetPV(drivePV))

        print("Drive set")

    # Corrects the cavity phasing in pulsed mode based on analysis of the RF
    # waveform. Doesn't currently work if the phase is very far off and the
    # waveform is distorted.
    def phaseCavity(self):
        # type: () -> None

        waveformFormatStr = self.genAcclPV("{INFIX}:AWF")

        def getWaveformPV(infix):
            return waveformFormatStr.format(INFIX=infix)

        # Get rid of trailing zeros - might be more elegant way of doing this
        def trimWaveform(inputWaveform):
            try:
                maxValIdx = inputWaveform.index(max(inputWaveform))
                del inputWaveform[maxValIdx:]

                first = inputWaveform.pop(0)
                while inputWaveform[0] >= first:
                    first = inputWaveform.pop(0)
            except IndexError:
                pass

        def getAndTrimWaveforms():
            res = []

            for suffix in ["REV", "FWD", "CAV"]:
                res.append(cagetPV(getWaveformPV(suffix), startIdx=2))
                res[-1] = list(map(lambda x: float(x), res[-1]))
                trimWaveform(res[-1])

            return res

        def getLine(inputWaveform, lbl):
            return ax.plot(range(len(inputWaveform)), inputWaveform, label=lbl)

        # The waveforms have trailing and leading tails down to zero that would
        # mess with our analysis - have to trim those off.
        revWaveform, fwdWaveform, cavWaveform = getAndTrimWaveforms()

        plt.ion()
        ax = genAxis("Waveforms", "Seconds", "Amplitude")

        ax.set_autoscale_on(True)
        ax.autoscale_view(True, True, True)

        lineRev, = getLine(revWaveform, "Reverse")
        lineCav, = getLine(cavWaveform, "Cavity")
        lineFwd, = getLine(fwdWaveform, "Forward")

        ax.figure.canvas.draw()
        ax.figure.canvas.flush_events()

        phasePV = self.genAcclPV("SEL_POFF")

        # When the cavity is properly phased the reverse waveform should dip
        # down very close to zero. Phasing the cavity consists of minimizing
        # that minimum value as we vary the RF phase.
        minVal = min(revWaveform)

        print("Minimum reverse waveform value: {MIN}".format(MIN=minVal))
        step = 1

        while abs(minVal) > 0.5:
            val = float(cagetPV(phasePV))

            print("step: {STEP}".format(STEP=step))
            newVal = val + step
            caputPV(phasePV, str(newVal))

            if float(cagetPV(phasePV)) != newVal:
                writeAndFlushStdErr("Mismatch between desired and actual phase")

            revWaveform, fwdWaveform, cavWaveform = getAndTrimWaveforms()

            lineWaveformPairs = [(lineRev, revWaveform), (lineCav, cavWaveform),
                                 (lineFwd, fwdWaveform)]

            for line, waveform in lineWaveformPairs:
                line.set_data(range(len(waveform)), waveform)

            ax.set_autoscale_on(True)
            ax.autoscale_view(True, True, True)

            ax.figure.canvas.draw()
            ax.figure.canvas.flush_events()

            prevMin = minVal
            minVal = min(revWaveform)
            print("Minimum reverse waveform value: {MIN}".format(MIN=minVal))

            # I think this accounts for inflection points? Hopefully the
            # decrease in step size addresses the potential for it to get stuck
            if (prevMin <= 0 < minVal) or (prevMin >= 0 > minVal):
                step *= -0.5

            elif abs(minVal) > abs(prevMin) + 0.01:
                step *= -1

    # Lowers the requested CW amplitude to a safe level where cavities have a
    # very low chance of quenching at turnon
    def lowerAmplitude(self):
        # type: () -> None
        print("Lowering amplitude")
        caputPV(self.genAcclPV("ADES"), "2")

    # Walks the cavity to a given gradient in CW mode with exponential back-off
    # in the step size (steps get smaller each time you cross over the desired
    # gradient until the error is very low)
    def walkToGradient(self, desiredGradient, step=0.5, loopTime=2.5, pv="ADES",
                       getFieldEmissionData=False):
        # type: (float, float, float, str, bool) -> None

        def checkForQuench(oldGradient):
            # type: (float) -> float
            newGradient = float(cagetPV(self.gradPV))
            if newGradient < (oldGradient * 0.9):
                formatStr = "Detected a quench at {GRAD} - aborting"
                raise AssertionError(formatStr.format(GRAD=oldGradient))
            return newGradient

        amplitudePV = self.genAcclPV(pv)
        gradient = float(cagetPV(self.gradPV))
        diff = gradient - desiredGradient
        prevDiff = diff
        writeAndWait("\nWalking gradient...")

        if getFieldEmissionData:
            formatter = "/u/home/zacarias/Documents/FE/FE_CM{CM}_CAV{CAV}_{DATE}.csv"
            filename = formatter.format(CM=self.cryModNumSLAC,
                                        CAV=self.cavNum,
                                        DATE=datetime.now())
            filename = filename.replace(" ", "_")
            filename = filename.replace(":", "-")

            with open(filename, "w+") as f:
                csvWriter = writer(f)
                csvWriter.writerow(["time"] + self.fieldEmissionPVs)

        while abs(diff) > 0.05:

            loopStartTime = datetime.now()

            writeAndWait(".")

            currAmp = float(cagetPV(amplitudePV))
            diff = gradient - desiredGradient
            mult = 1 if (diff <= 0) else -1

            if (prevDiff >= 0 > diff) or (prevDiff <= 0 < diff):
                step *= (0.5 if step > 0.01 else 1.5)

            prevDiff = diff

            caputPV(amplitudePV, str(currAmp + mult * step))

            if pv == "SEL_ASET":
                self.pushGoButton()

            gradient = checkForQuench(gradient)

            if getFieldEmissionData:

                with open(filename, "a") as f:
                    csvWriter = writer(f)
                    row = [datetime.now()]

                    for fieldEmissionPV in self.fieldEmissionPVs:
                        row.append(cagetPV(fieldEmissionPV))

                    csvWriter.writerow(row)

            while (datetime.now() - loopStartTime).total_seconds() < loopTime:

                gradient = checkForQuench(gradient)

        print("\nGradient at desired value")

    # When cavities are turned on in CW mode they slowly heat up, which causes
    # the gradient to drop over time. This function holds the gradient at the
    # requested value during the Q0 run.
    def holdGradient(self, desiredGradient, minutes=40, minLL=MIN_DS_LL):
        # type: (float, float, float) -> datetime

        amplitudePV = self.genAcclPV("ADES")

        startTime = datetime.now()

        step = 0.01
        prevDiff = float(cagetPV(self.gradPV)) - desiredGradient

        print("\nStart time: {START}".format(START=startTime))

        writeAndWait("\nWaiting either {LEN} minutes or for the LL to drop "
                     "below {MIN}...".format(LEN=minutes, MIN=minLL))

        hitTarget = False

        while ((datetime.now() - startTime).total_seconds() < (minutes * 60)
               and float(cagetPV(self.dsLevelPV)) > minLL):

            gradient = float(cagetPV(self.gradPV))

            # If the gradient suddenly drops by a noticeable amount, that
            # probably indicates a quench in progress and we should abort
            if hitTarget and gradient <= (desiredGradient * 0.9):
                raise AssertionError("Detected a quench - aborting")

            currAmp = float(cagetPV(amplitudePV))

            diff = gradient - desiredGradient

            if abs(diff) <= 0.01:
                hitTarget = True

            mult = 1 if (diff <= 0) else -1

            if (prevDiff >= 0 > diff) or (prevDiff <= 0 < diff):
                step *= (0.5 if step > 0.01 else 1.5)

            caputPV(amplitudePV, str(currAmp + mult * step))

            prevDiff = diff

            writeAndWait(".", 15)

        print("\nEnd Time: {END}".format(END=datetime.now()))
        duration = (datetime.now() - startTime).total_seconds() / 3600
        print("Duration in hours: {DUR}".format(DUR=duration))
        return startTime

    def powerDown(self):
        # type: (Cavity) -> None
        try:
            print("\nPowering down...")
            self.setStateRF(False)
            self.setPowerStateSSA(False)
            caputPV(self.genAcclPV("SEL_ASET"), "15")
            self.lowerAmplitude()
        except(CalledProcessError, IndexError, OSError,
               ValueError, AssertionError) as e:
            writeAndFlushStdErr("Powering down failed with error:\n{E}\n"
                                .format(E=e))

    # After doing a data run with the cavity's RF on we also do a run with the
    # electric heaters turned up by a known amount. This is used to reduce the
    # error in our calculated RF heat load due to the JT valve not being at
    # exactly the correct position to keep the liquid level steady over time,
    # which would show up as an extra term in the heat load.
    def launchHeaterRun(self, desPos):
        # type: (Cavity, float) -> datetime

        print("**** REMINDER: refills aren't automated - please contact the"
              " cryo group ****")
        self.waitForCryo(desPos)

        self.walkHeaters(3)

        startTime = datetime.now()

        print("\nStart time: {START}".format(START=startTime))

        writeAndWait("\nWaiting either 40 minutes or for the LL to drop below"
                     " {NUM}...".format(NUM=MIN_DS_LL))

        while ((datetime.now() - startTime).total_seconds() < 2400
               and float(cagetPV(self.dsLevelPV)) > MIN_DS_LL):
            writeAndWait(".", 15)

        endTime = datetime.now()

        print("\nEnd Time: {END}".format(END=endTime))
        duration = (endTime - startTime).total_seconds() / 3600
        print("Duration in hours: {DUR}".format(DUR=duration))

        self.walkHeaters(-3)

        return endTime

    def runQ0Meas(self, desiredGradient, calibSession=None, refValvePos=None):
        # type: (Cavity, float, CalibDataSession, float) -> (Q0DataSession, float)
        try:
            if not refValvePos:
                refValvePos = self.getRefValvePos(2)

            self.waitForCryo(refValvePos)

            self.checkAcqControl()
            self.setPowerStateSSA(True)
            self.characterize()

            # Setting the RF low and ramping up is time consuming so we skip it
            # during testing
            if not TEST_MODE:
                caputPV(self.genAcclPV("SEL_ASET"), "15")

            # Start with pulsed mode
            self.setModeRF("4")

            self.setStateRF(True)
            self.pushGoButton()

            self.checkAndSetOnTime()
            self.checkAndSetDrive()

            self.phaseCavity()

            if not TEST_MODE:
                self.lowerAmplitude()

            # go to CW
            self.setModeRF("2")

            self.walkToGradient(desiredGradient)

            startTime = self.holdGradient(desiredGradient)

            self.powerDown()

            endTime = self.launchHeaterRun(refValvePos)

            session = self.addDataSession(startTime, endTime,
                                          MYSAMPLER_TIME_INTERVAL,
                                          refValvePos,
                                          refGradVal=desiredGradient,
                                          calibSession=calibSession)

            with open(self.idxFile, 'a') as f:
                csvWriter = writer(f)
                csvWriter.writerow([self.cavNum, desiredGradient, refValvePos,
                                    startTime.strftime("%m/%d/%y %H:%M"),
                                    endTime.strftime("%m/%d/%y %H:%M"),
                                    session.refHeatLoad,
                                    MYSAMPLER_TIME_INTERVAL])

            print("\nStart Time: {START}".format(START=startTime))
            print("End Time: {END}".format(END=endTime))

            duration = (endTime - startTime).total_seconds() / 3600
            print("Duration in hours: {DUR}".format(DUR=duration))

            return session, refValvePos

        except(CalledProcessError, IndexError, OSError, ValueError,
               AssertionError) as e:
            writeAndFlushStdErr(
                "Procedure failed with error:\n{E}\n".format(E=e))
            self.powerDown()


class DataSession(object):
    __metaclass__ = ABCMeta

    def __init__(self, container, startTime, endTime, timeInt, refValvePos,
                 refHeatLoad):
        # type: (Container, datetime, datetime, int, float, float) -> None

        self.container = container
        self.dataRuns = []  # type: List[DataRun]
        self.heaterRunIdxs = []
        self.rfRunIdxs = []

        self._pvBuffMap = None

        self._dataFileName = None
        self._numPoints = None
        self.refValvePos = refValvePos
        self.refHeatLoad = refHeatLoad
        self.timeInt = timeInt
        self.startTime = startTime
        self.endTime = endTime

        self.unixTimeBuff = []
        self.timeBuff = []
        self.valvePosBuff = []
        self.dsLevelBuff = []
        self.gradBuff = []
        self.dsPressBuff = []
        self.elecHeatDesBuff = []
        self.elecHeatActBuff = []

        # The plot of the raw downstream liquid level data
        self.liquidVsTimeAxis = None

    def __hash__(self):
        return self.hash(self.startTime, self.endTime, self.timeInt,
                         self.container.cryModNumSLAC,
                         self.container.cryModNumJLAB)

    def __str__(self):
        return ("{START} to {END} ({RATE}s sample interval)"
                .format(START=self.startTime, END=self.endTime,
                        RATE=self.timeInt))

    @abstractproperty
    def calibSlope(self):
        raise NotImplementedError

    @abstractproperty
    def heatAdjustment(self):
        raise NotImplementedError

    @abstractproperty
    def fileName(self):
        raise NotImplementedError

    @abstractproperty
    def fileNameFormatter(self):
        raise NotImplementedError

    @abstractproperty
    def adjustedRunSlopes(self):
        raise NotImplementedError

    # Takes the data in an session's buffers and slices it into data "runs"
    # based on cavity heater settings
    @abstractmethod
    def populateRuns(self):
        raise NotImplementedError

    # Iterates over this session's data runs, plots them, and fits trend lines
    # to them
    @abstractmethod
    def processRuns(self):
        raise NotImplementedError

    # Takes three related arrays, plots them, and fits some trend lines
    @abstractmethod
    def plotAndFitData(self):
        raise NotImplementedError

    @abstractmethod
    def getTotalHeatDelta(self, startIdx, currIdx):
        raise NotImplementedError

    @abstractmethod
    def printSessionReport(self):
        raise NotImplementedError

    @property
    def pvBuffMap(self):
        # type: () -> Dict[str, List[Union[datetime, float]]]
        if not self._pvBuffMap:
            raise NotImplementedError

        return self._pvBuffMap

    @property
    def runElecHeatLoads(self):
        # type: () -> List[float]
        return [self.dataRuns[runIdx].elecHeatLoadAct for runIdx
                in self.heaterRunIdxs]

    @property
    def numPoints(self):
        # type: () -> int
        if not self._numPoints:
            self._numPoints = int((self.endTime
                                   - self.startTime).total_seconds()
                                  / self.timeInt)
        return self._numPoints

    ############################################################################
    # A hash is effectively a unique numerical identifier. The purpose of a
    # hash function is to generate an ID for an object. In this case, we
    # consider data sessions to be identical if they have the same start & end
    # timeStamps, mySampler time interval, and cryomodule numbers. This function
    # takes all of those parameters and XORs (the ^ symbol) them.
    #
    # What is an XOR? It's an operator that takes two bit strings and goes
    # through them, bit by bit, returning True (1) only if one bit is 0 and the
    # other is 1
    #
    # EX) consider the following two bit strings a, b, and c = a^b:
    #       a: 101010010010 (2706 in base 10)
    #       b: 100010101011 (2219)
    #       ---------------
    #       c: 001000111001 (569)
    #
    # What we're doing here is taking each input data object's built-in hash
    # function (which returns an int) and XORing those ints together. It's not
    # QUITE unique, but XOR is the accepted way to hash in Python because
    # collisions are extremely rare (especially considering how many inputs we
    # have)
    #
    # As to WHY we're doing this, it's to have an easy way to compare
    # two data sessions so that we can avoid creating (and storing) duplicate
    # data sessions in the Container
    ############################################################################
    @staticmethod
    def hash(startTime, endTime, timeInt, slacNum, jlabNum, calibSession=None,
             refGradVal=None):
        # type: (datetime, datetime, int, int, int, CalibDataSession, float) -> int
        return (hash(startTime) ^ hash(endTime) ^ hash(timeInt) ^ hash(slacNum)
                ^ hash(jlabNum) ^ hash(calibSession) ^ hash(refGradVal))

    # generates a CSV data file (with the raw data from this data session) if
    # one doesn't already exist
    def generateCSV(self):
        # type: () -> Optional[str]

        def populateHeaterCols(pvList, buff):
            # type: (List[str], List[float]) -> None
            for heaterPV in pvList:
                buff.append(header.index(heaterPV))

        if isfile(self.fileName):
            return self.fileName

        csvReader = parseRawData(self.startTime, self.numPoints,
                                 self.container.getPVs(), self.timeInt)

        if not csvReader:
            return None

        else:

            # TODO test new file generation to see if deepcopy was necessary
            header = csvReader.next()

            heaterDesCols = []
            # TODO not tested yet, so not deleting old code
            populateHeaterCols(self.container.heaterDesPVs, heaterDesCols)

            heaterActCols = []
            populateHeaterCols(self.container.heaterActPVs, heaterActCols)

            # So that we don't corrupt the indices while we're deleting them
            colsToDelete = sorted(heaterDesCols + heaterActCols, reverse=True)

            for index in colsToDelete:
                del header[index]

            header.append("Electric Heat Load Setpoint")
            header.append("Electric Heat Load Readback")

            # We're collapsing the readback for each cavity's desired and actual
            # electric heat load into two sum columns (instead of 16 individual
            # columns)
            # noinspection PyTypeChecker
            with open(self.fileName, 'wb') as f:
                csvWriter = writer(f, delimiter=',')
                csvWriter.writerow(header)

                for row in csvReader:
                    # trimmedRow = deepcopy(row)

                    heatLoadSetpoint = 0

                    for col in heaterDesCols:
                        try:
                            heatLoadSetpoint += float(row[col])
                        except ValueError:
                            heatLoadSetpoint = None
                            break

                    heatLoadAct = 0

                    for col in heaterActCols:
                        try:
                            heatLoadAct += float(row[col])
                        except ValueError:
                            heatLoadAct = None
                            break

                    for index in colsToDelete:
                        del row[index]

                    row.append(str(heatLoadSetpoint))
                    row.append(str(heatLoadAct))
                    csvWriter.writerow(row)

            return self.fileName

    def processData(self):
        # type: () -> None

        self.parseDataFromCSV()
        self.populateRuns()

        if not self.dataRuns:
            print("{name} has no runs to process and plot."
                  .format(name=self.container.name))
            return

        self.adjustForSettle()
        self.processRuns()
        self.plotAndFitData()

    # parses CSV data to populate the given session's data buffers
    def parseDataFromCSV(self):
        # type: () -> None
        def linkBuffToColumn(column, dataBuff, headerRow):
            try:
                columnDict[column] = {"idx": headerRow.index(column),
                                      "buffer": dataBuff}
            except ValueError:
                writeAndFlushStdErr("Column " + column + " not found in CSV\n")

        columnDict = {}

        # noinspection PyTypeChecker
        with open(self.fileName) as csvFile:

            csvReader = reader(csvFile)
            header = csvReader.next()

            # Figures out the CSV column that has that PV's data and maps it
            for pv, dataBuffer in self.pvBuffMap.items():
                linkBuffToColumn(pv, dataBuffer, header)

            linkBuffToColumn("Electric Heat Load Setpoint",
                             self.elecHeatDesBuff, header)

            linkBuffToColumn("Electric Heat Load Readback",
                             self.elecHeatActBuff, header)

            try:
                # Data fetched from the JLab archiver has the timestamp column
                # labeled "Date"
                timeIdx = header.index("Date")
                datetimeFormatStr = "%Y-%m-%d-%H:%M:%S"

            except ValueError:
                # Data exported from MyaPlot has the timestamp column labeled
                # "time"
                timeIdx = header.index("time")
                datetimeFormatStr = "%Y-%m-%d %H:%M:%S"

            timeZero = datetime.utcfromtimestamp(0)

            for row in csvReader:
                dt = datetime.strptime(row[timeIdx], datetimeFormatStr)

                self.timeBuff.append(dt)

                # We use Unix time to make the math easier during data
                # processing
                self.unixTimeBuff.append((dt - timeZero).total_seconds())

                # Actually parsing the CSV data into the buffers
                for col, idxBuffDict in columnDict.items():
                    try:
                        idxBuffDict["buffer"].append(
                            float(row[idxBuffDict["idx"]]))
                    except ValueError:
                        writeAndFlushStdErr("Could not fill buffer: " + str(col)
                                            + "\n")
                        idxBuffDict["buffer"].append(None)

    ############################################################################
    # adjustForSettle cuts off data that's corrupted because the heat load on
    # the 2 K helium bath is changing. (When the cavity heater settings or the
    # RF gradients change, it takes time for that change to become visible to
    # the helium because there are intermediate structures with heat capacity.)
    ############################################################################
    def adjustForSettle(self):
        # type: () -> None

        for i, run in enumerate(self.dataRuns):

            startIdx = run.startIdx

            totalHeatDelta = self.getTotalHeatDelta(startIdx, i)

            # Calculate the number of data points to be chopped off the
            # beginning of the data run based on the expected change in the
            # cryomodule heat load. The scale factor is derived from the
            # assumption that a 1 W change in the heat load leads to about 25
            # useless seconds (and that this scales linearly with the change in
            # heat load, which isn't really true).
            # noinspection PyTypeChecker
            cutoff = int(totalHeatDelta * 25)

            run.diagnostics["Cutoff"] = cutoff

            idx = self.dataRuns[i].startIdx
            startTime = self.unixTimeBuff[idx]
            duration = 0

            while duration < cutoff:
                idx += 1
                duration = self.unixTimeBuff[idx] - startTime

            self.dataRuns[i].startIdx = idx

    def _isEndOfCalibRun(self, idx, elecHeatLoadDes):
        # type: (int, float) -> bool
        # Find inflection points for the desired heater setting
        prevElecHeatLoadDes = (self.elecHeatDesBuff[idx - 1]
                               if idx > 0 else elecHeatLoadDes)

        heaterChanged = (elecHeatLoadDes != prevElecHeatLoadDes)
        liqLevelTooLow = (self.dsLevelBuff[idx] < MIN_DS_LL)
        valveOutsideTol = (abs(self.valvePosBuff[idx] - self.refValvePos)
                           > VALVE_POSITION_TOLERANCE)
        isLastElement = (idx == len(self.elecHeatDesBuff) - 1)

        heatersOutsideTol = (abs(elecHeatLoadDes - self.elecHeatActBuff[idx])
                             >= HEATER_TOLERANCE)

        # A "break" condition defining the end of a run if the desired heater
        # value changed, or if the upstream liquid level dipped below the
        # minimum, or if the valve position moved outside the tolerance, or if
        # we reached the end (which is a kinda jank way of "flushing" the last
        # run)
        return (heaterChanged or liqLevelTooLow or valveOutsideTol
                or isLastElement or heatersOutsideTol)

    def _checkAndFlushRun(self, isEndOfRun, idx, runStartIdx):
        # type: (bool, int, int) -> int
        if isEndOfRun:
            runDuration = (self.unixTimeBuff[idx]
                           - self.unixTimeBuff[runStartIdx])

            if runDuration >= MIN_RUN_DURATION:
                self._addRun(runStartIdx, idx - 1)

            return idx

        return runStartIdx

    def _addRun(self, startIdx, endIdx):
        # type: (int, int) -> None
        runIdx = len(self.dataRuns)
        runNum = runIdx + 1

        isHeaterRun = (self.elecHeatDesBuff[startIdx] - self.refHeatLoad) != 0
        if isHeaterRun:
            self.dataRuns.append(HeaterDataRun(startIdx, endIdx, self, runNum))
            self.heaterRunIdxs.append(runIdx)
        else:
            # noinspection PyTypeChecker
            self.dataRuns.append(RFDataRun(startIdx, endIdx, self, runNum))
            self.rfRunIdxs.append(runIdx)


class CalibDataSession(DataSession):

    def __init__(self, container, startTime, endTime, timeInt, refValvePos,
                 refHeatLoad):
        # type: (Cryomodule, datetime, datetime, int, float, float) -> None

        super(CalibDataSession, self).__init__(container, startTime, endTime,
                                               timeInt, refValvePos,
                                               refHeatLoad)

        # Overloading these to give the IDE type hints
        self.container = container

        self._pvBuffMap = {self.container.valvePV: self.valvePosBuff,
                           self.container.dsLevelPV: self.dsLevelBuff}

        self._calibSlope = None

        # If we choose the JT valve position correctly, the calibration curve
        # should intersect the origin (0 heat load should translate to 0
        # dLL/dt). The heat adjustment will be equal to the negative x
        # intercept.
        self._heatAdjustment = None

        # the dLL/dt vs heat load plot with trend line (back-calculated points
        # for cavity Q0 sessions are added later)
        self.heaterCalibAxis = None

        self.generateCSV()
        self.processData()

    @property
    def calibSlope(self):
        # type: () -> float
        return self._calibSlope

    @property
    def heatAdjustment(self):
        # type: () -> float
        return self._heatAdjustment

    # returns a list of electric heat loads corrected with self.heatAdjustment
    @property
    def runElecHeatLoadsAdjusted(self):
        # type: () -> List[float]
        # noinspection PyUnresolvedReferences
        return [self.dataRuns[runIdx].elecHeatLoadActAdjusted for runIdx
                in self.heaterRunIdxs]

    @property
    def fileNameFormatter(self):
        # type: () -> str
        # e.g. calib_CM12_2019-02-25--11-25_18672.csv
        return "data/calib/cm{CM}/calib_{cryoMod}{suff}"

    @property
    def adjustedRunSlopes(self):
        # type: () -> List[float]
        return [self.dataRuns[runIdx].slope for runIdx in self.heaterRunIdxs]

    @property
    def fileName(self):
        # type: () -> str
        if not self._dataFileName:
            # Define a file name for the CSV we're saving. There are calibration
            # files and q0 measurement files. Both include a time stamp in the
            # format year-month-day--hour-minute. They also indicate the number
            # of data points.
            suffixStr = "{start}{nPoints}.csv"
            suffix = suffixStr.format(
                start=self.startTime.strftime("_%Y-%m-%d--%H-%M_"),
                nPoints=self.numPoints)
            cryoModStr = "CM{cryMod}".format(
                cryMod=self.container.cryModNumSLAC)

            self._dataFileName = self.fileNameFormatter.format(
                cryoMod=cryoModStr, suff=suffix,
                CM=self.container.cryModNumSLAC)

        return self._dataFileName

    def populateRuns(self):
        # type: () -> None
        runStartIdx = 0

        for idx, elecHeatLoad in enumerate(self.elecHeatDesBuff):
            runStartIdx = self._checkAndFlushRun(
                self._isEndOfCalibRun(idx, elecHeatLoad), idx, runStartIdx)

    # noinspection PyTupleAssignmentBalance
    def processRuns(self):
        # type: () -> None
        for run in self.dataRuns:
            run.process()

        # We're dealing with a cryomodule here so we need to calculate the
        # fit for the heater calibration curve.
        self._calibSlope, yIntercept = polyfit(self.runElecHeatLoads,
                                               self.adjustedRunSlopes, 1)

        xIntercept = -yIntercept / self._calibSlope

        self._heatAdjustment = -xIntercept

    def plotAndFitData(self):
        # type: () -> None
        # TODO improve plots with human-readable time axis

        plt.rcParams.update({'legend.fontsize': 'small'})

        suffix = " ({name} Heater Calibration)".format(name=self.container.name)

        self.liquidVsTimeAxis = genAxis("Liquid Level vs. Time" + suffix,
                                        "Unix Time (s)",
                                        "Downstream Liquid Level (%)")

        for run in self.dataRuns:
            # First we plot the actual run data
            self.liquidVsTimeAxis.plot(run.timeStamps, run.data,
                                       label=run.label)

            # Then we plot the linear fit to the run data
            self.liquidVsTimeAxis.plot(run.timeStamps, [run.slope * x
                                                        + run.intercept
                                                        for x
                                                        in run.timeStamps])

        self.liquidVsTimeAxis.legend(loc='best')
        self.heaterCalibAxis = genAxis("Liquid Level Rate of Change vs."
                                       " Heat Load", "Heat Load (W)",
                                       "dLL/dt (%/s)")

        self.heaterCalibAxis.plot(self.runElecHeatLoadsAdjusted,
                                  self.adjustedRunSlopes,
                                  marker="o", linestyle="None",
                                  label="Heater Calibration Data")

        slopeStr = '{:.2e}'.format(Decimal(self._calibSlope))
        labelStr = "Calibration Fit:  {slope} %/(s*W)".format(slope=slopeStr)

        self.heaterCalibAxis.plot(self.runElecHeatLoadsAdjusted,
                                  [self._calibSlope * x
                                   for x in self.runElecHeatLoadsAdjusted],
                                  label=labelStr)

        self.heaterCalibAxis.legend(loc='best')

    def getTotalHeatDelta(self, startIdx, currIdx):
        # type: (int, int) -> float
        if currIdx == 0:
            return self.elecHeatDesBuff[startIdx] - self.refHeatLoad

        else:

            prevStartIdx = self.dataRuns[currIdx - 1].startIdx

            elecHeatDelta = (self.elecHeatDesBuff[startIdx]
                             - self.elecHeatDesBuff[prevStartIdx])

            return abs(elecHeatDelta)

    def printSessionReport(self):
        # type: () -> None

        print("\n-------------------------------------")
        print("---------------- {CM} ----------------"
              .format(CM=self.container.name))
        print("-------------------------------------\n")

        for run in self.dataRuns:
            run.printRunReport()

        print("Calibration curve intercept adjust = {ADJUST} W\n"
              .format(ADJUST=round(self.heatAdjustment, 4)))


class Q0DataSession(DataSession):

    def __init__(self, container, startTime, endTime, timeInt, refValvePos,
                 refHeatLoad, refGradVal, calibSession):
        # type: (Cavity, datetime, datetime, int, float, float, float, CalibDataSession) -> None

        super(Q0DataSession, self).__init__(container, startTime, endTime,
                                            timeInt, refValvePos, refHeatLoad)

        # Overloading these to give the IDE type hints
        self.container = container

        self._pvBuffMap = {self.container.parent.valvePV: self.valvePosBuff,
                           self.container.parent.dsLevelPV: self.dsLevelBuff,
                           self.container.gradPV: self.gradBuff,
                           self.container.parent.dsPressurePV: self.dsPressBuff}

        self.refGradVal = refGradVal
        self.calibSession = calibSession

        self.generateCSV()
        self.processData()

    def __hash__(self):
        return self.hash(self.startTime, self.endTime, self.timeInt,
                         self.container.cryModNumSLAC,
                         self.container.cryModNumJLAB, self.calibSession,
                         self.refGradVal)

    @property
    def calibSlope(self):
        # type: () -> float
        return self.calibSession.calibSlope

    @property
    def heatAdjustment(self):
        # type: () -> float
        return self.calibSession.heatAdjustment

    @property
    def fileNameFormatter(self):
        # type: () -> str
        return "data/q0meas/cm{CM}/q0meas_{cryoMod}_cav{cavityNum}{suff}"

    # For Q0 data sessions we use the heater run(s) to calculate the heat
    # adjustment we should apply to the calculated RF heat load before
    # turning that into a Q0 value
    @property
    def avgHeatAdjustment(self):
        # type: () -> float
        adjustments = []

        for runIdx in self.heaterRunIdxs:
            # noinspection PyUnresolvedReferences
            runAdjustment = self.dataRuns[runIdx].heatAdjustment
            if runAdjustment:
                adjustments.append(runAdjustment)

        return mean(adjustments) if adjustments else 0

    # y = (m * x) + b, where y is the dLL/dt, x is the adjusted RF heat load,
    # and b is the y intercept for the calibration curve (which we normalized
    # to be 0). This is used when overlaying the RF run slopes on the
    # calibration curve.
    @property
    def adjustedRunSlopes(self):
        # type: () -> List[float]
        m = self.calibSession.calibSlope
        return [(m * self.dataRuns[runIdx].adjustedTotalHeatLoad) for runIdx
                in self.rfRunIdxs]

    @property
    def adjustedRunHeatLoadsRF(self):
        # type: () -> List[float]
        return [self.dataRuns[runIdx].adjustedTotalHeatLoad for runIdx
                in self.rfRunIdxs]

    @property
    def fileName(self):
        # type: () -> str
        if not self._dataFileName:
            suffixStr = "{start}{nPoints}.csv"
            suffix = suffixStr.format(
                start=self.startTime.strftime("_%Y-%m-%d--%H-%M_"),
                nPoints=self.numPoints)
            cryoModStr = "CM{cryMod}".format(
                cryMod=self.container.cryModNumSLAC)

            self._dataFileName = self.fileNameFormatter.format(
                cryoMod=cryoModStr, suff=suffix,
                cavityNum=self.container.cavNum,
                CM=self.container.cryModNumSLAC)

        return self._dataFileName

    def populateRuns(self):
        # type: () -> None

        runStartIdx = 0

        for idx, elecHeatLoad in enumerate(self.elecHeatDesBuff):

            try:
                gradChanged = (abs(self.gradBuff[idx] - self.gradBuff[idx - 1])
                               > GRAD_TOLERANCE) if idx != 0 else False
            except TypeError:
                gradChanged = False

            isEndOfQ0Run = (self._isEndOfCalibRun(idx, elecHeatLoad)
                            or gradChanged)

            runStartIdx = self._checkAndFlushRun(isEndOfQ0Run, idx, runStartIdx)

    def processRuns(self):
        # type: () -> None
        for run in self.dataRuns:
            run.process()

    def plotAndFitData(self):
        # type: () -> None
        # TODO improve plots with human-readable time axis

        plt.rcParams.update({'legend.fontsize': 'small'})

        suffix = " ({name})".format(name=self.container.name)

        self.liquidVsTimeAxis = genAxis("Liquid Level vs. Time" + suffix,
                                        "Unix Time (s)",
                                        "Downstream Liquid Level (%)")

        for run in self.dataRuns:
            # First we plot the actual run data
            self.liquidVsTimeAxis.plot(run.timeStamps, run.data,
                                       label=run.label)

            # Then we plot the linear fit to the run data
            self.liquidVsTimeAxis.plot(run.timeStamps, [(run.slope * x)
                                                        + run.intercept
                                                        for x
                                                        in run.timeStamps])

        self.liquidVsTimeAxis.legend(loc='best')

    def getTotalHeatDelta(self, startIdx, currIdx):
        # type: (int, int) -> float
        if currIdx == 0:
            totalHeatDelta = (self.elecHeatDesBuff[startIdx] - self.refHeatLoad)
            totalHeatDelta += self.approxHeatFromGrad(self.gradBuff[startIdx])
            return totalHeatDelta

        else:

            prevStartIdx = self.dataRuns[currIdx - 1].startIdx

            elecHeatDelta = (self.elecHeatDesBuff[startIdx]
                             - self.elecHeatDesBuff[prevStartIdx])

            currGrad = self.gradBuff[startIdx]
            currGradHeatLoad = self.approxHeatFromGrad(currGrad)

            prevGrad = self.gradBuff[prevStartIdx]
            prevGradHeatLoad = self.approxHeatFromGrad(prevGrad)

            gradHeatDelta = currGradHeatLoad - prevGradHeatLoad
            return abs(elecHeatDelta + gradHeatDelta)

    # Approximates the expected heat load on a cavity from its RF gradient. A
    # cavity with the design Q of 2.7E10 should produce about 9.6 W of heat with
    # a gradient of 16 MV/m. The heat scales quadratically with the gradient. We
    # don't know the correct Q yet when we call this function so we assume the
    # design values.
    @staticmethod
    def approxHeatFromGrad(grad):
        # type: (float) -> float
        # Gradients < 0 are non-physical so assume no heat load in that case.
        # The gradient values we're working with are readbacks from cavity
        # gradient PVs so it's possible that they could go negative.
        return ((grad / 16) ** 2) * 9.6 if grad > 0 else 0

    def updateOutput(self):
        self.printSessionReport()
        self.updateCalibCurve()

    def printSessionReport(self):
        # type: () -> None

        print("\n--------------------------------------")
        print("------------ {CM} {CAV} ------------"
              .format(CM=self.container.parent.name, CAV=self.container.name))
        print("--------------------------------------\n")

        for run in self.dataRuns:
            run.printRunReport()

    def updateCalibCurve(self):
        # type: () -> None

        calibSession = self.calibSession
        calibCurveAxis = calibSession.heaterCalibAxis

        calibCurveAxis.plot(self.adjustedRunHeatLoadsRF,
                            self.adjustedRunSlopes,
                            marker="o", linestyle="None",
                            label="Projected Data for " + self.container.name)

        calibCurveAxis.legend(loc='best', shadow=True, numpoints=1)

        # The rest of this mess is pretty much just extending the fit line to
        # include outliers
        minCavHeatLoad = min(self.adjustedRunHeatLoadsRF)
        minCalibHeatLoad = min(calibSession.runElecHeatLoadsAdjusted)

        if minCavHeatLoad < minCalibHeatLoad:
            yRange = linspace(minCavHeatLoad, minCalibHeatLoad)
            calibCurveAxis.plot(yRange, [calibSession.calibSlope * i
                                         for i in yRange])

        maxCavHeatLoad = max(self.adjustedRunHeatLoadsRF)
        maxCalibHeatLoad = max(calibSession.runElecHeatLoadsAdjusted)

        if maxCavHeatLoad > maxCalibHeatLoad:
            yRange = linspace(maxCalibHeatLoad, maxCavHeatLoad)
            calibCurveAxis.plot(yRange, [calibSession.calibSlope * i
                                         for i in yRange])


class DataRun(object):
    __metaclass__ = ABCMeta

    def __init__(self, runStartIdx, runEndIdx, dataSession, num):
        # type: (int, int, DataSession, int) -> None

        self.dataSession = dataSession
        self.num = num

        # startIdx and endIdx define the beginning and the end of this data run
        # within the cryomodule or cavity's data buffers
        self.startIdx = runStartIdx
        self.endIdx = runEndIdx

        self.elecHeatLoadDes = (dataSession.elecHeatDesBuff[runStartIdx]
                                - dataSession.refHeatLoad)

        runElecHeatActBuff = self.dataSession.elecHeatActBuff[self.startIdx:
                                                              self.endIdx]

        # Index 0 is the start of the *data session* (not this data run), so
        # we're using that initial heater readback value as our reference
        self.heatActDelta = (mean(runElecHeatActBuff)
                             - self.dataSession.elecHeatActBuff[0])

        # All data runs have liquid level information which gets fitted with a
        # line (giving us dLL/dt). The slope and intercept parametrize the line.
        self.slope = None
        self.intercept = None

        # A dictionary with some diagnostic information that only gets printed
        # if we're in test mode
        self.diagnostics = {}

    @abstractproperty
    def name(self):
        raise NotImplementedError

    @abstractproperty
    def adjustedTotalHeatLoad(self):
        raise NotImplementedError

    @abstractproperty
    def label(self):
        raise NotImplementedError

    @abstractmethod
    def printRunReport(self):
        raise NotImplementedError

    @property
    def elecHeatLoadAct(self):
        # type: () -> float
        return self.heatActDelta

    @property
    def data(self):
        # type: () -> List[float]
        return self.dataSession.dsLevelBuff[self.startIdx:self.endIdx]

    @property
    def timeStamps(self):
        # type: () -> List[float]
        return self.dataSession.unixTimeBuff[self.startIdx:self.endIdx]

    def genElecLabel(self):
        # type: () -> str
        labelStr = "{slope} %/s @ {heatLoad} W Electric Load"
        return labelStr.format(slope='%.2E' % Decimal(self.slope),
                               heatLoad=round(self.elecHeatLoadAct, 2))

    def process(self):
        # type: () -> None
        # noinspection PyTupleAssignmentBalance
        self.slope, self.intercept, r_val, p_val, std_err = linregress(
            self.timeStamps, self.data)

        self.diagnostics["R^2"] = r_val ** 2

        startTime = self.dataSession.unixTimeBuff[self.startIdx]
        endTime = self.dataSession.unixTimeBuff[self.endIdx]
        self.diagnostics["Duration"] = ((endTime - startTime) / 60.0)

    def printDiagnostics(self):
        # type: () -> None

        print("            Cutoff: {CUT}"
              .format(CUT=self.diagnostics["Cutoff"]))

        print("          Duration: {DUR}"
              .format(DUR=round(self.diagnostics["Duration"], 4)))

        # Print R^2 for the run's fit line to diagnose whether or not it was
        # long enough
        print("               R^2: {R2}\n"
              .format(R2=round(self.diagnostics["R^2"], 4)))


class HeaterDataRun(DataRun):

    def __init__(self, runStartIdx, runEndIdx, dataSession, num):
        # type: (int, int, DataSession, int) -> None

        super(HeaterDataRun, self).__init__(runStartIdx, runEndIdx, dataSession,
                                            num)
        self.dataSession = dataSession

    @property
    def name(self):
        # type: () -> str
        return "Run {NUM} ({TYPE})".format(NUM=self.num, TYPE="heater")

    @property
    def adjustedTotalHeatLoad(self):
        # type: () -> float
        return self.elecHeatLoadAct

    # Heat error due to the position of the JT valve
    @property
    def heatAdjustment(self):
        # type: () -> float
        calcHeatLoad = (self.slope / self.dataSession.calibSlope)
        return self.elecHeatLoadAct - calcHeatLoad

    @property
    def elecHeatLoadActAdjusted(self):
        # type: () -> float
        return self.heatActDelta + self.dataSession.heatAdjustment

    @property
    def label(self):
        # type: () -> str
        return self.genElecLabel()

    def printRunReport(self):
        # type: () -> None

        print("   ------- Run {NUM} (Heater) -------\n".format(NUM=self.num))

        reportStr = "     Electric heat load: {ELEC} W\n"
        report = reportStr.format(ELEC=round(self.elecHeatLoadAct, 2))

        print(report.format(Q0Val=None))

        if TEST_MODE:
            self.printDiagnostics()


class RFDataRun(DataRun):

    def __init__(self, runStartIdx, runEndIdx, dataSession, num):
        # type: (int, int, Q0DataSession, int) -> None

        super(RFDataRun, self).__init__(runStartIdx, runEndIdx, dataSession,
                                        num)

        # Stores the average RF gradient for this run
        self.grad = None

        self._calculatedQ0 = None
        self.dataSession = dataSession

    @property
    def name(self):
        # type: () -> str
        return "Run {NUM} ({TYPE})".format(NUM=self.num, TYPE="RF")

    # Each Q0 measurement run has a total heat load value. If it is an RF run
    # we calculate the heat load by projecting the run's dLL/dt on the
    # cryomodule's heater calibration curve. If it is a heater run we just
    # return the electric heat load.
    @property
    def adjustedTotalHeatLoad(self):
        # type: () -> float
        return ((self.slope / self.dataSession.calibSlope)
                + self.dataSession.avgHeatAdjustment)

    # The RF heat load is equal to the total heat load minus the electric
    # heat load.
    @property
    def rfHeatLoad(self):
        # type: () -> float
        return self.adjustedTotalHeatLoad - self.elecHeatLoadAct

    @property
    def q0(self):
        # type: () -> float

        if not self._calculatedQ0:
            q0s = []
            numInvalidGrads = 0

            for idx in range(self.startIdx, self.endIdx):
                archiveGrad = self.dataSession.gradBuff[idx]

                if archiveGrad:
                    q0s.append(self.calcQ0(archiveGrad, self.rfHeatLoad,
                                           self.dataSession.dsPressBuff[idx]))

                # Sometimes the archiver messes up and records 0 for some
                # reason. We use the reference desired value as an approximation
                else:
                    numInvalidGrads += 1
                    q0s.append(self.calcQ0(self.dataSession.refGradVal,
                                           self.rfHeatLoad,
                                           self.dataSession.dsPressBuff[idx]))

            if numInvalidGrads:
                writeAndFlushStdErr("\nGradient buffer had {NUM} invalid points"
                                    " (used reference gradient value instead) "
                                    "- Consider refetching the data from the "
                                    "archiver\n"
                                    .format(NUM=numInvalidGrads))

            self._calculatedQ0 = float(mean(q0s))

        return self._calculatedQ0

    @property
    def label(self):
        # type: () -> str

        labelStr = "{slope} %/s @ {grad} MV/m\nCalculated Q0: {Q0}"
        q0Str = '{:.2e}'.format(Decimal(self.q0))

        return labelStr.format(slope='%.2E' % Decimal(self.slope),
                               grad=self.dataSession.refGradVal, Q0=q0Str)

    def printRunReport(self):
        # type: () -> None

        print("    --------- Run {NUM} (RF) ---------\n".format(NUM=self.num))

        reportStr = ("      Avg Pressure: {PRES} Torr\n"
                     "       RF Gradient: {GRAD} MV/m\n"
                     "      RF heat load: {RFHEAT} W\n"
                     "     Calculated Q0: {{Q0Val}}\n")

        avgPress = mean(self.dataSession.dsPressBuff[self.startIdx:self.endIdx])

        gradVals = self.dataSession.gradBuff[self.startIdx:self.endIdx]
        rmsGrad = sqrt(sum(g ** 2 for g in gradVals)
                       / (self.endIdx - self.startIdx))

        # noinspection PyTypeChecker
        report = reportStr.format(PRES=round(avgPress, 2),
                                  RFHEAT=round(self.rfHeatLoad, 2),
                                  GRAD=round(rmsGrad, 2))

        Q0 = '{:.2e}'.format(Decimal(self.q0))
        print(report.format(Q0Val=Q0))

        if TEST_MODE:
            self.printDiagnostics()

    # The calculated Q0 value for this run. Magical formula from Mike Drury
    # (drury@jlab.org) to calculate Q0 from the measured heat load on a cavity,
    # the RF gradient used during the test, and the pressure of the incoming
    # 2 K helium.
    @staticmethod
    def calcQ0(grad, rfHeatLoad, avgPressure):
        # type: (float, float, float) -> float
        # The initial Q0 calculation doesn't account for the temperature
        # variation of the 2 K helium
        uncorrectedQ0 = ((grad * 1000000) ** 2) / (939.3 * rfHeatLoad)

        # We can correct Q0 for the helium temperature!
        tempFromPress = (avgPressure * 0.0125) + 1.705

        C1 = 271
        C2 = 0.0000726
        C3 = 0.00000214
        C4 = grad - 0.7
        C5 = 0.000000043
        C6 = -17.02
        C7 = C2 - (C3 * C4) + (C5 * (C4 ** 2))

        return (C1 / ((C7 / 2) * exp(C6 / 2) + C1 / uncorrectedQ0
                      - (C7 / tempFromPress) * exp(C6 / tempFromPress)))


def main():
    cryomodule = Cryomodule(cryModNumSLAC=12, cryModNumJLAB=2)
    for idx, cav in cryomodule.cavities.items():
        print(cav.gradPV)


if __name__ == '__main__':
    main()
=======
################################################################################
# Utility classes to hold calibration data for a cryomodule, and Q0 measurement
# data for each of that cryomodule's cavities
# Authors: Lisa Zacarias, Ben Ripman
################################################################################

from __future__ import print_function, division
from csv import writer, reader
from copy import deepcopy
from decimal import Decimal
from os.path import isfile
from subprocess import CalledProcessError
from time import sleep
from numpy import mean, exp, log10, sqrt, linspace
from scipy.stats import linregress
from numpy import polyfit
from matplotlib import pyplot as plt
from collections import OrderedDict
from datetime import datetime, timedelta
from abc import abstractproperty, ABCMeta, abstractmethod
#from typing import List, Dict, Optional, Union
from utils import (writeAndFlushStdErr, MYSAMPLER_TIME_INTERVAL, TEST_MODE,
                   VALVE_POSITION_TOLERANCE, HEATER_TOLERANCE, GRAD_TOLERANCE,
                   MIN_RUN_DURATION, isYes, get_float_lim, writeAndWait,
                   MAX_DS_LL, cagetPV, caputPV, getTimeParams, MIN_DS_LL,
                   parseRawData, genAxis, NUM_CAL_RUNS)


class Container(object):
    # setting this allows me to create abstract methods and parameters, which
    # are basically things that all inheriting classes MUST implement
    __metaclass__ = ABCMeta

    def __init__(self, cryModNumSLAC, cryModNumJLAB):
        # type: (int, int) -> None
        self.cryModNumSLAC = cryModNumSLAC
        self.cryModNumJLAB = cryModNumJLAB

        self.dsPressurePV = self.addNumToStr("CPT:CM0{CM}:2302:DS:PRESS")
        self.jtModePV = self.addNumToStr("CPV:CM0{CM}:3001:JT:MODE")
        self.jtPosSetpointPV = self.addNumToStr("CPV:CM0{CM}:3001:JT:POS_SETPT")

        # The double curly braces are to trick it into a partial formatting
        # (CM gets replaced first, and {{INFIX}} -> {INFIX} for later)
        lvlFormatStr = self.addNumToStr("CLL:CM0{CM}:{{INFIX}}:{{LOC}}:LVL")

        self.dsLevelPV = lvlFormatStr.format(INFIX="2301", LOC="DS")
        self.usLevelPV = lvlFormatStr.format(INFIX="2601", LOC="US")

        valveLockFormatter = "CPID:CM0{CM}:3001:JT:CV_{SUFF}"
        self.cvMaxPV = self.addNumToStr(valveLockFormatter, "MAX")
        self.cvMinPV = self.addNumToStr(valveLockFormatter, "MIN")
        self.valvePV = self.addNumToStr(valveLockFormatter, "VALUE")

        self.dataSessions = {}

    @abstractproperty
    def name(self):
        raise NotImplementedError

    @abstractproperty
    def idxFile(self):
        raise NotImplementedError

    @abstractproperty
    def heaterDesPVs(self):
        raise NotImplementedError

    @abstractproperty
    def heaterActPVs(self):
        raise NotImplementedError

    @abstractmethod
    def walkHeaters(self, perHeaterDelta):
        raise NotImplementedError

    @abstractmethod
    def addDataSessionFromRow(self, row, indices, refHeatLoad,
                              calibSession=None, refGradVal=None):
        raise NotImplementedError

    @abstractmethod
    def genDataSession(self, startTime, endTime, timeInt, refValvePos,
                       refHeatLoad, refGradVal=None, calibSession=None):
        raise NotImplementedError

    # Returns a list of the PVs used for this container's data acquisition
    @abstractmethod
    def getPVs(self):
        raise NotImplementedError

    @abstractmethod
    def hash(self, startTime, endTime, timeInt, slacNum, jlabNum,
             calibSession=None, refGradVal=None):
        raise NotImplementedError

    # noinspection PyTupleAssignmentBalance,PyTypeChecker
    def getRefValvePos(self, numHours, checkForFlatness=True):
        # type: (float, bool) -> float

        getNewPos = isYes("Determine new JT Valve Position?"
                          " (May take 2 hours) ")

        if not getNewPos:
            desPos = get_float_lim("Desired JT Valve Position: ", 0, 100)
            print("\nDesired JT Valve position is {POS}".format(POS=desPos))
            return desPos

        print("\nDetermining Required JT Valve Position...")

        start = datetime.now() - timedelta(hours=numHours)
        numPoints = int((60 / MYSAMPLER_TIME_INTERVAL) * (numHours * 60))
        signals = [self.dsLevelPV, self.valvePV]

        csvReader = parseRawData(start, numPoints, signals)

        csvReader.next()
        valveVals = []
        llVals = []

        for row in csvReader:
            try:
                valveVals.append(float(row.pop()))
                llVals.append(float(row.pop()))
            except ValueError:
                pass

        # Fit a line to the liquid level over the last [numHours] hours
        m, b, _, _, _ = linregress(range(len(llVals)), llVals)

        # If the LL slope is small enough, return the average JT valve position
        # over the requested time span
        if not checkForFlatness or (checkForFlatness and log10(abs(m)) < 5):
            desPos = round(mean(valveVals), 1)
            print("\nDesired JT Valve position is {POS}".format(POS=desPos))
            return desPos

        # If the LL slope isn't small enough, wait for it to stabilize and then
        # repeat this process (and assume that it's flat enough at that point)
        else:
            print("Need to figure out new JT valve position")

            self.waitForLL()

            writeAndWait("\nWaiting 1 hour 45 minutes for LL to stabilize...")

            start = datetime.now()
            while (datetime.now() - start).total_seconds() < 6300:
                writeAndWait(".", 5)

            return self.getRefValvePos(0.25, False)

    # We consider the cryo situation to be good when the liquid level is high
    # enough and the JT valve is locked in the correct position
    def waitForCryo(self, desPos):
        # type: (float) -> None
        self.waitForLL()
        self.waitForJT(desPos)

    def waitForLL(self):
        # type: () -> None
        writeAndWait("\nWaiting for downstream liquid level to be {LL}%..."
                     .format(LL=MAX_DS_LL))

        while abs(MAX_DS_LL - float(cagetPV(self.dsLevelPV))) > 1:
            writeAndWait(".", 5)

        print("\ndownstream liquid level at required value")

    def waitForJT(self, desPosJT):
        # type: (float) -> None

        writeAndWait("\nWaiting for JT Valve to be locked at {POS}..."
                     .format(POS=desPosJT))

        mode = cagetPV(self.jtModePV)

        # One way for the JT valve to be locked in the correct position is for
        # it to be in manual mode and at the desired value
        if mode == "0":
            while float(cagetPV(self.jtPosSetpointPV)) != desPosJT:
                writeAndWait(".", 5)

        # Another way for the JT valve to be locked in the correct position is
        # for it to be automatically regulating and have the upper and lower
        # regulation limits be set to the desired value
        else:

            while float(cagetPV(self.cvMinPV)) != desPosJT:
                writeAndWait(".", 5)

            while float(cagetPV(self.cvMaxPV)) != desPosJT:
                writeAndWait(".", 5)

        print("\nJT Valve locked")

    def addNumToStr(self, formatStr, suffix=None):
        # type: (str, Optional[str]) -> str
        if suffix:
            return formatStr.format(CM=self.cryModNumJLAB, SUFF=suffix)
        else:
            return formatStr.format(CM=self.cryModNumJLAB)

    def addDataSession(self, startTime, endTime, timeInt, refValvePos,
                       refHeatLoad=None, refGradVal=None, calibSession=None):
        # type: (datetime, datetime, int, float, float, float, CalibDataSession) -> DataSession

        # Determine the current electric heat load on the cryomodule (the sum
        # of all the heater act values). This will only ever be None when we're
        # taking new data
        if not refHeatLoad:
            refHeatLoad = 0
            for heaterDesPV in self.heaterDesPVs:
                refHeatLoad += float(cagetPV(heaterDesPV))

        sessionHash = self.hash(startTime, endTime, timeInt,
                                self.cryModNumSLAC, self.cryModNumJLAB,
                                calibSession, refGradVal)

        # Only create a new calibration data session if one doesn't already
        # exist with those exact parameters
        if sessionHash not in self.dataSessions:
            session = self.genDataSession(startTime, endTime, timeInt,
                                          refValvePos, refHeatLoad, refGradVal,
                                          calibSession)
            self.dataSessions[sessionHash] = session

        return self.dataSessions[sessionHash]


class Cryomodule(Container):

    def __init__(self, cryModNumSLAC, cryModNumJLAB):
        # type: (int, int) -> None
        super(Cryomodule, self).__init__(cryModNumSLAC, cryModNumJLAB)

        # Give each cryomodule 8 cavities
        cavities = {}

        self._heaterDesPVs = []
        self._heaterActPVs = []

        heaterDesStr = self.addNumToStr("CHTR:CM0{CM}:1{{CAV}}55:HV:{SUFF}",
                                        "POWER_SETPT")
        heaterActStr = self.addNumToStr("CHTR:CM0{CM}:1{{CAV}}55:HV:{SUFF}",
                                        "POWER")

        for i in range(1, 9):
            cavities[i] = Cavity(cryMod=self, cavNumber=i)
            self._heaterDesPVs.append(heaterDesStr.format(CAV=i))
            self._heaterActPVs.append(heaterActStr.format(CAV=i))

        # Using an ordered dictionary so that when we generate the report
        # down the line (iterating over the cavities in a cryomodule), we
        # print the results in order (basic dictionaries aren't guaranteed to
        # be ordered)
        self.cavities = OrderedDict(sorted(cavities.items()))  # type: OrderedDict[int, Cavity]

    @property
    def name(self):
        # type: () -> str
        return "CM{CM}".format(CM=self.cryModNumSLAC)

    @property
    def idxFile(self):
        # type: () -> str
        return ("calibrations/calibrationsCM{CM}.csv"
                .format(CM=self.cryModNumSLAC))

    @property
    def heaterDesPVs(self):
        # type: () -> List[str]
        return self._heaterDesPVs

    @property
    def heaterActPVs(self):
        # type: () -> List[str]
        return self._heaterActPVs

    def hash(self, startTime, endTime, timeInt, slacNum, jlabNum,
             calibSession=None, refGradVal=None):
        # type: (datetime, datetime, int, int, int, CalibDataSession, float) -> int
        return DataSession.hash(startTime, endTime, timeInt, slacNum, jlabNum)

    # calibSession and refGradVal are unused here, they're just there to match
    # the signature of the overloading method in Cavity (which is why they're in
    # the signature for Container - could probably figure out a way around this)
    def addDataSessionFromRow(self, row, indices, refHeatLoad,
                              calibSession=None, refGradVal=None):
        # type: (List[str], dict, float, CalibDataSession, float) -> CalibDataSession

        startTime, endTime, timeInterval = getTimeParams(row, indices)

        return self.addDataSession(startTime, endTime, timeInterval,
                                   float(row[indices["jtIdx"]]),
                                   refHeatLoad)

    def getPVs(self):
        # type: () -> List[str]
        return ([self.valvePV, self.dsLevelPV, self.usLevelPV]
                + self.heaterDesPVs + self.heaterActPVs)

    def walkHeaters(self, perHeaterDelta):
        # type: (int) -> None

        # negative if we're decrementing heat
        step = 1 if perHeaterDelta > 0 else -1

        for _ in range(abs(perHeaterDelta)):
            for heaterSetpointPV in self.heaterDesPVs:
                currVal = float(cagetPV(heaterSetpointPV))
                caputPV(heaterSetpointPV, str(currVal + step))
                writeAndWait("\nWaiting 30s for cryo to stabilize...\n", 30)

    def genDataSession(self, startTime, endTime, timeInt, refValvePos,
                       refHeatLoad, refGradVal=None, calibSession=None):
        # type: (datetime, datetime, int, float, float, float, CalibDataSession) -> CalibDataSession
        return CalibDataSession(self, startTime, endTime, timeInt, refValvePos,
                                refHeatLoad)

    def runCalibration(self, refValvePos=None):
        # type: (float) -> (CalibDataSession, float)

        def launchHeaterRun():
            # type: () -> None
            print("Ramping heaters to the next setting...")

            self.walkHeaters(1)
            runStartTime = datetime.now()

            writeAndWait(
                "\nWaiting either 40 minutes or for the LL to drop below"
                " {NUM}...".format(NUM=MIN_DS_LL))

            while ((datetime.now() - runStartTime).total_seconds() < 2400
                   and float(cagetPV(self.dsLevelPV)) > MIN_DS_LL):
                writeAndWait(".", 10)

            print("\nDone\n")

        # Check whether or not we've already found a good JT position during
        # this program execution
        if not refValvePos:
            refValvePos = self.getRefValvePos(2)

        self.waitForCryo(refValvePos)

        startTime = datetime.now()

        for _ in range(NUM_CAL_RUNS - 1):
            launchHeaterRun()

            print("Please ask the cryo group to refill to {LL} on the"
                  " downstream sensor".format(LL=MAX_DS_LL))

            self.waitForCryo(refValvePos)

        # Kinda jank way to avoid waiting for cryo conditions after the final
        # run
        launchHeaterRun()

        endTime = datetime.now()

        print("\nStart Time: {START}".format(START=startTime))
        print("End Time: {END}".format(END=datetime.now()))

        duration = (datetime.now() - startTime).total_seconds() / 3600
        print("Duration in hours: {DUR}".format(DUR=duration))

        # Walking the heaters back to their starting settings
        self.walkHeaters(-NUM_CAL_RUNS)

        dataSession = self.addDataSession(startTime, endTime,
                                          MYSAMPLER_TIME_INTERVAL,
                                          refValvePos)

        # Record this calibration dataSession's metadata
        with open(self.idxFile, 'a') as f:
            csvWriter = writer(f)
            csvWriter.writerow(
                [self.cryModNumJLAB, dataSession.refHeatLoad,
                 refValvePos, startTime.strftime("%m/%d/%y %H:%M"),
                 endTime.strftime("%m/%d/%y %H:%M"),
                 MYSAMPLER_TIME_INTERVAL])

        return dataSession, refValvePos


class Cavity(Container):

    def __init__(self, cryMod, cavNumber):
        # type: (Cryomodule, int) -> None

        super(Cavity, self).__init__(cryMod.cryModNumSLAC, cryMod.cryModNumJLAB)
        self.parent = cryMod

        self.cavNum = cavNumber
        self._fieldEmissionPVs = None

    @property
    def name(self):
        # type: () -> str
        return "Cavity {CAVNUM}".format(CAVNUM=self.cavNum)

    @property
    def idxFile(self):
        # type: () -> str
        return ("q0Measurements/q0MeasurementsCM{CM}.csv"
                .format(CM=self.parent.cryModNumSLAC))

    @property
    def heaterDesPVs(self):
        # type: () -> List[str]
        return self.parent.heaterDesPVs

    @property
    def heaterActPVs(self):
        # type: () -> List[str]
        return self.parent.heaterActPVs

    @property
    def gradPV(self):
        # type: () -> str
        return self.genAcclPV("GACT")
        
    @property
    def fieldEmissionPVs(self):
        # type: () -> List[str]
        if not self._fieldEmissionPVs:
            lst = [self.gradPV]
            for suffix in ["ADES", "FWD:PWRMEAN", "REV:PWRMEAN", "CAV:PWRMEAN",
                           "DF"]:
                lst.append(self.genAcclPV(suffix))
                
            for suffix in ["PEAK", "AVG"]:
                for i in range(1, 3):
                    lst.append("HOM:PWR{IDX}:POWER_{SUFF}".format(IDX=i,
                                                                  SUFF=suffix))
            
            for i in range(1, 10):
                lst.append("IDRFEL1RAD0{IDX}".format(IDX=i))
                lst.append("IDRFEL2RAD0{IDX}".format(IDX=i))
                
            for i in range(1, 3):
                lst.append("IDRFEL{IDX}RAD10".format(IDX=i))
                lst.append("IDRFEL{IDX}HVMON".format(IDX=i))
            
            lst.append(self.dsPressurePV)
                        
            self._fieldEmissionPVs = lst
            
        return self._fieldEmissionPVs


    # refGradVal and calibSession are required parameters but are nullable to
    # match the signature in Container
    def genDataSession(self, startTime, endTime, timeInt, refValvePos,
                       refHeatLoad, refGradVal=None, calibSession=None):
        # type: (datetime, datetime, int, float, float, float, CalibDataSession) -> Q0DataSession
        return Q0DataSession(self, startTime, endTime, timeInt, refValvePos,
                             refHeatLoad, refGradVal, calibSession)

    def hash(self, startTime, endTime, timeInt, slacNum, jlabNum,
             calibSession=None, refGradVal=None):
        # type: (datetime, datetime, int, int, int, CalibDataSession, float) -> int
        return Q0DataSession.hash(startTime, endTime, timeInt, slacNum, jlabNum,
                                  calibSession, refGradVal)

    def walkHeaters(self, perHeaterDelta):
        # type: (int) -> None
        self.parent.walkHeaters(perHeaterDelta)

    # calibSession and refGradVal are required parameters for Cavity data
    # sessions, but they're nullable to match the signature in Container
    def addDataSessionFromRow(self, row, indices, refHeatLoad,
                              calibSession=None, refGradVal=None):
        # type: (List[str], Dict[str, int], float, CalibDataSession, float) -> Q0DataSession

        startTime, endTime, timeInterval = getTimeParams(row, indices)

        return self.addDataSession(startTime, endTime, timeInterval,
                                   float(row[indices["jtIdx"]]), refHeatLoad,
                                   refGradVal, calibSession)

    def genPV(self, formatStr, suffix):
        # type: (str, str) -> str
        return formatStr.format(CM=self.cryModNumJLAB, CAV=self.cavNum,
                                SUFF=suffix)

    def genAcclPV(self, suffix):
        # type: (str) -> str
        return self.genPV("ACCL:L1B:0{CM}{CAV}0:{SUFF}", suffix)

    def getPVs(self):
        # type: () -> List[str]
        return ([self.parent.valvePV, self.parent.dsLevelPV,
                 self.parent.usLevelPV, self.gradPV,
                 self.parent.dsPressurePV] + self.parent.heaterDesPVs
                + self.parent.heaterActPVs)

    # Checks that the parameters associated with acquisition of the cavity RF
    # waveforms are configured properly
    def checkAcqControl(self):
        # type: () -> None
        print("Checking Waveform Data Acquisition Control...")
        for infix in ["CAV", "FWD", "REV", "DRV", "DAC"]:
            enablePV = self.genAcclPV(infix + ":ENABLE")
            if float(cagetPV(enablePV)) != 1:
                print("Enabling {INFIX}".format(INFIX=infix))
                caputPV(enablePV, "1")

        suffixValPairs = [("MODE", 1), ("HLDOFF", 0.1), ("STAT_START", 0.065),
                          ("STAT_WIDTH", 0.004), ("DECIM", 255)]

        for suffix, val in suffixValPairs:
            pv = self.genAcclPV("ACQ_" + suffix)
            if float(cagetPV(enablePV)) != val:
                print("Setting {SUFFIX}".format(SUFFIX=suffix))
                caputPV(pv, str(val))

    def setPowerStateSSA(self, turnOn):
        # type: (bool) -> None

        # Using double curly braces to trick it into a partial formatting
        ssaFormatPV = self.genAcclPV("SSA:{SUFFIX}")

        def genPV(suffix):
            return ssaFormatPV.format(SUFFIX=suffix)

        ssaStatusPV = genPV("StatusMsg")

        value = cagetPV(ssaStatusPV)

        if turnOn:
            stateMap = {"desired": "3", "opposite": "2", "pv": "PowerOn"}
        else:
            stateMap = {"desired": "2", "opposite": "3", "pv": "PowerOff"}

        if value != stateMap["desired"]:
            if value == stateMap["opposite"]:
                print("\nSetting SSA power...")
                caputPV(genPV(stateMap["pv"]), "1")

                if cagetPV(ssaStatusPV) != stateMap["desired"]:
                    raise AssertionError("Could not set SSA Power")

            else:
                print("\nResetting SSA...")
                caputPV(genPV("FaultReset"), "1")

                if cagetPV(ssaStatusPV) not in ["2", "3"]:
                    raise AssertionError("Could not reset SSA")

                self.setPowerStateSSA(turnOn)

        print("SSA power set\n")

    ############################################################################
    # Characterize various cavity parameters.
    # * Runs the SSA through its range and constructs a polynomial describing
    #   the relationship between requested SSA output and actual output
    # * Calibrates the cavity's RF probe so that the gradient readback will be
    #   accurate.
    ############################################################################
    def characterize(self):
        # type: () -> None

        def pushAndWait(suffix):
            caputPV(self.genAcclPV(suffix), "1")
            sleep(10)

        def checkAndPush(basePV, pushPV, param, newPV=None):
            oldVal = float(cagetPV(self.genAcclPV(basePV)))

            newVal = (float(cagetPV(self.genAcclPV(newPV)))
                      if newPV
                      else float(cagetPV(self.genAcclPV(basePV + "_NEW"))))

            if abs(newVal - oldVal) < 0.15:
                pushAndWait(pushPV)

            else:
                raise AssertionError(
                    "Old and new {PARAM} differ by more than 0.15"
                    " - please inspect and push manually"
                    .format(PARAM=param))

        pushAndWait("SSACALSTRT")

        checkAndPush("SLOPE", "PUSH_SSASLOPE.PROC", "slopes")

        pushAndWait("PROBECALSTRT")

        checkAndPush("QLOADED", "PUSH_QLOADED.PROC", "Loaded Qs")

        checkAndPush("CAV:SCALER_SEL.B", "PUSH_CAV_SCALE.PROC", "Cavity Scales",
                     "CAV:CAL_SCALEB_NEW")

    # Switches the cavity to a given operational mode (pulsed, CW, etc.)
    def setModeRF(self, modeDesired):
        # type: (str) -> None

        rfModePV = self.genAcclPV("RFMODECTRL")

        if cagetPV(rfModePV) is not modeDesired:
            caputPV(rfModePV, modeDesired)
            assert cagetPV(rfModePV) == modeDesired, "Unable to set RF mode"

    # Turn the cavity on or off
    def setStateRF(self, turnOn):
        # type: (bool) -> None

        rfStatePV = self.genAcclPV("RFSTATE")
        rfControlPV = self.genAcclPV("RFCTRL")

        rfState = cagetPV(rfStatePV)

        desiredState = ("1" if turnOn else "0")

        if rfState != desiredState:
            print("\nSetting RF State...")
            caputPV(rfControlPV, desiredState)

        print("RF state set\n")

    # Many of the changes made to a cavity don't actually take effect until the
    # go button is pressed
    def pushGoButton(self):
        # type: (Cavity) -> None
        rfStatePV = self.genAcclPV("PULSEONSTRT")
        caputPV(rfStatePV, "1")
        sleep(2)
        if cagetPV(rfStatePV) != "1":
            raise AssertionError("Unable to set RF state")

    # In pulsed mode the cavity has a duty cycle determined by the on time and
    # off time. We want the on time to be 70 ms or else the various cavity
    # parameters calculated from the waveform (e.g. the RF gradient) won't be
    # accurate.
    def checkAndSetOnTime(self):
        # type: () -> None
        print("Checking RF Pulse On Time...")
        onTimePV = self.genAcclPV("PULSE_ONTIME")
        onTime = cagetPV(onTimePV)
        if onTime != "70":
            print("Setting RF Pulse On Time to 70 ms")
            caputPV(onTimePV, "70")
            self.pushGoButton()

    # Ramps the cavity's RF drive (only relevant in pulsed mode) up until the RF
    # gradient is high enough for phasing
    def checkAndSetDrive(self):
        # type: () -> None

        print("Checking drive...")

        drivePV = self.genAcclPV("SEL_ASET")
        currDrive = float(cagetPV(drivePV))

        while (float(cagetPV(self.gradPV)) < 1) or (currDrive < 15):
            print("Increasing drive...")
            driveDes = str(currDrive + 1)

            caputPV(drivePV, driveDes)
            self.pushGoButton()

            currDrive = float(cagetPV(drivePV))

        print("Drive set")

    # Corrects the cavity phasing in pulsed mode based on analysis of the RF
    # waveform. Doesn't currently work if the phase is very far off and the
    # waveform is distorted.
    def phaseCavity(self):
        # type: () -> None

        waveformFormatStr = self.genAcclPV("{INFIX}:AWF")

        def getWaveformPV(infix):
            return waveformFormatStr.format(INFIX=infix)

        # Get rid of trailing zeros - might be more elegant way of doing this
        def trimWaveform(inputWaveform):
            try:
                maxValIdx = inputWaveform.index(max(inputWaveform))
                del inputWaveform[maxValIdx:]

                first = inputWaveform.pop(0)
                while inputWaveform[0] >= first:
                    first = inputWaveform.pop(0)
            except IndexError:
                pass

        def getAndTrimWaveforms():
            res = []

            for suffix in ["REV", "FWD", "CAV"]:
                res.append(cagetPV(getWaveformPV(suffix), startIdx=2))
                res[-1] = list(map(lambda x: float(x), res[-1]))
                trimWaveform(res[-1])

            return res

        def getLine(inputWaveform, lbl):
            return ax.plot(range(len(inputWaveform)), inputWaveform, label=lbl)

        # The waveforms have trailing and leading tails down to zero that would
        # mess with our analysis - have to trim those off.
        revWaveform, fwdWaveform, cavWaveform = getAndTrimWaveforms()

        plt.ion()
        ax = genAxis("Waveforms", "Seconds", "Amplitude")

        ax.set_autoscale_on(True)
        ax.autoscale_view(True, True, True)

        lineRev, = getLine(revWaveform, "Reverse")
        lineCav, = getLine(cavWaveform, "Cavity")
        lineFwd, = getLine(fwdWaveform, "Forward")

        ax.figure.canvas.draw()
        ax.figure.canvas.flush_events()

        phasePV = self.genAcclPV("SEL_POFF")

        # When the cavity is properly phased the reverse waveform should dip
        # down very close to zero. Phasing the cavity consists of minimizing
        # that minimum value as we vary the RF phase.
        minVal = min(revWaveform)

        print("Minimum reverse waveform value: {MIN}".format(MIN=minVal))
        step = 1

        while abs(minVal) > 0.5:
            val = float(cagetPV(phasePV))

            print("step: {STEP}".format(STEP=step))
            newVal = val + step
            caputPV(phasePV, str(newVal))

            if float(cagetPV(phasePV)) != newVal:
                writeAndFlushStdErr("Mismatch between desired and actual phase")

            revWaveform, fwdWaveform, cavWaveform = getAndTrimWaveforms()

            lineWaveformPairs = [(lineRev, revWaveform), (lineCav, cavWaveform),
                                 (lineFwd, fwdWaveform)]

            for line, waveform in lineWaveformPairs:
                line.set_data(range(len(waveform)), waveform)

            ax.set_autoscale_on(True)
            ax.autoscale_view(True, True, True)

            ax.figure.canvas.draw()
            ax.figure.canvas.flush_events()

            prevMin = minVal
            minVal = min(revWaveform)
            print("Minimum reverse waveform value: {MIN}".format(MIN=minVal))

            # I think this accounts for inflection points? Hopefully the
            # decrease in step size addresses the potential for it to get stuck
            if (prevMin <= 0 < minVal) or (prevMin >= 0 > minVal):
                step *= -0.5

            elif abs(minVal) > abs(prevMin) + 0.01:
                step *= -1

    # Lowers the requested CW amplitude to a safe level where cavities have a
    # very low chance of quenching at turnon
    def lowerAmplitude(self):
        # type: () -> None
        print("Lowering amplitude")
        caputPV(self.genAcclPV("ADES"), "2")

    # Walks the cavity to a given gradient in CW mode with exponential back-off
    # in the step size (steps get smaller each time you cross over the desired
    # gradient until the error is very low)
    def walkToGradient(self, desiredGradient, step=0.5, time=0, pv="ADES",
                       getFieldEmissionData=False):
        # type: (float) -> None
        amplitudePV = self.genAcclPV(pv)
        # step = 0.5
        gradient = float(cagetPV(self.gradPV))
        prevGradient = gradient
        diff = gradient - desiredGradient
        prevDiff = diff
        writeAndWait("\nWalking gradient...")
        
        prevTime = datetime.now()
        
        if getFieldEmissionData:
            formatter = "/u/home/zacarias/Documents/FE/FE_CM{CM}_CAV{CAV}_{DATE}.csv"
            filename = formatter.format(CM=self.cryModNumSLAC,
                                        CAV=self.cavNum,
                                        DATE=datetime.now())
            filename = filename.replace(" ", "_")
            filename = filename.replace(":", "-")
                
            with open(filename, "w+") as f:
                csvWriter = writer(f)
                csvWriter.writerow(["time"] + self.fieldEmissionPVs)

        while abs(diff) > 0.05:
        
            if getFieldEmissionData:
            
                with open(filename, "a") as f:
                    csvWriter = writer(f)
                    row = [datetime.now()]
                    
                    for fieldEmissionPV in self.fieldEmissionPVs:
                        row.append(cagetPV(fieldEmissionPV))
                        
                    csvWriter.writerow(row)
                
            gradient = float(cagetPV(self.gradPV))

            if gradient < (prevGradient * 0.9):
                formatStr = "Detected a quench at {GRAD} - aborting"
                raise AssertionError(formatStr.format(GRAD=prevGradient))

            if (datetime.now() - prevTime).total_seconds() >= time:
                writeAndWait(".")
                
                currAmp = float(cagetPV(amplitudePV))
                diff = gradient - desiredGradient
                mult = 1 if (diff <= 0) else -1

                if (prevDiff >= 0 > diff) or (prevDiff <= 0 < diff):
                    step *= (0.5 if step > 0.01 else 1.5)

                prevGradient = gradient
                caputPV(amplitudePV, str(currAmp + mult * step))
                if pv == "SEL_ASET":
                    self.pushGoButton()

                prevDiff = diff
                prevTime = datetime.now()
                
            sleep(2.5)

        print("\nGradient at desired value")

    # When cavities are turned on in CW mode they slowly heat up, which causes
    # the gradient to drop over time. This function holds the gradient at the
    # requested value during the Q0 run.
    def holdGradient(self, desiredGradient, minutes=40, minLL=MIN_DS_LL):
        # type: (float, float, float) -> datetime

        amplitudePV = self.genAcclPV("ADES")

        startTime = datetime.now()

        step = 0.01
        prevDiff = float(cagetPV(self.gradPV)) - desiredGradient

        print("\nStart time: {START}".format(START=startTime))

        writeAndWait("\nWaiting either {LEN} minutes or for the LL to drop "
                     "below {MIN}...".format(LEN=minutes, MIN=minLL))

        hitTarget = False

        while ((datetime.now() - startTime).total_seconds() < (minutes * 60)
               and float(cagetPV(self.dsLevelPV)) > minLL):

            gradient = float(cagetPV(self.gradPV))

            # If the gradient suddenly drops by a noticeable amount, that
            # probably indicates a quench in progress and we should abort
            if hitTarget and gradient <= (desiredGradient * 0.9):
                raise AssertionError("Detected a quench - aborting")

            currAmp = float(cagetPV(amplitudePV))

            diff = gradient - desiredGradient

            if abs(diff) <= 0.01:
                hitTarget = True

            mult = 1 if (diff <= 0) else -1

            if (prevDiff >= 0 > diff) or (prevDiff <= 0 < diff):
                step *= (0.5 if step > 0.01 else 1.5)

            caputPV(amplitudePV, str(currAmp + mult * step))

            prevDiff = diff

            writeAndWait(".", 15)

        print("\nEnd Time: {END}".format(END=datetime.now()))
        duration = (datetime.now() - startTime).total_seconds() / 3600
        print("Duration in hours: {DUR}".format(DUR=duration))
        return startTime

    def powerDown(self):
        # type: (Cavity) -> None
        try:
            print("\nPowering down...")
            self.setStateRF(False)
            self.setPowerStateSSA(False)
            caputPV(self.genAcclPV("SEL_ASET"), "15")
            self.lowerAmplitude()
        except(CalledProcessError, IndexError, OSError,
               ValueError, AssertionError) as e:
            writeAndFlushStdErr("Powering down failed with error:\n{E}\n"
                                .format(E=e))

    # After doing a data run with the cavity's RF on we also do a run with the
    # electric heaters turned up by a known amount. This is used to reduce the
    # error in our calculated RF heat load due to the JT valve not being at
    # exactly the correct position to keep the liquid level steady over time,
    # which would show up as an extra term in the heat load.
    def launchHeaterRun(self, desPos):
        # type: (Cavity, float) -> datetime

        print("**** REMINDER: refills aren't automated - please contact the"
              " cryo group ****")
        self.waitForCryo(desPos)

        self.walkHeaters(3)

        startTime = datetime.now()

        print("\nStart time: {START}".format(START=startTime))

        writeAndWait("\nWaiting either 40 minutes or for the LL to drop below"
                     " {NUM}...".format(NUM=MIN_DS_LL))

        while ((datetime.now() - startTime).total_seconds() < 2400
               and float(cagetPV(self.dsLevelPV)) > MIN_DS_LL):
            writeAndWait(".", 15)

        endTime = datetime.now()

        print("\nEnd Time: {END}".format(END=endTime))
        duration = (endTime - startTime).total_seconds() / 3600
        print("Duration in hours: {DUR}".format(DUR=duration))

        self.walkHeaters(-3)

        return endTime

    def runQ0Meas(self, desiredGradient, calibSession=None, refValvePos=None):
        # type: (Cavity, float, CalibDataSession, float) -> (Q0DataSession, float)
        try:
            if not refValvePos:
                refValvePos = self.getRefValvePos(2)

            self.waitForCryo(refValvePos)

            self.checkAcqControl()
            self.setPowerStateSSA(True)
            self.characterize()

            # Setting the RF low and ramping up is time consuming so we skip it
            # during testing
            if not TEST_MODE:
                caputPV(self.genAcclPV("SEL_ASET"), "15")

            # Start with pulsed mode
            self.setModeRF("4")

            self.setStateRF(True)
            self.pushGoButton()

            self.checkAndSetOnTime()
            self.checkAndSetDrive()

            self.phaseCavity()

            if not TEST_MODE:
                self.lowerAmplitude()

            # go to CW
            self.setModeRF("2")

            self.walkToGradient(desiredGradient)

            startTime = self.holdGradient(desiredGradient)

            self.powerDown()

            endTime = self.launchHeaterRun(refValvePos)

            session = self.addDataSession(startTime, endTime,
                                          MYSAMPLER_TIME_INTERVAL,
                                          refValvePos,
                                          refGradVal=desiredGradient,
                                          calibSession=calibSession)

            with open(self.idxFile, 'a') as f:
                csvWriter = writer(f)
                csvWriter.writerow([self.cavNum, desiredGradient, refValvePos,
                                    startTime.strftime("%m/%d/%y %H:%M"),
                                    endTime.strftime("%m/%d/%y %H:%M"),
                                    session.refHeatLoad,
                                    MYSAMPLER_TIME_INTERVAL])

            print("\nStart Time: {START}".format(START=startTime))
            print("End Time: {END}".format(END=endTime))

            duration = (endTime - startTime).total_seconds() / 3600
            print("Duration in hours: {DUR}".format(DUR=duration))

            return session, refValvePos

        except(CalledProcessError, IndexError, OSError, ValueError,
               AssertionError) as e:
            writeAndFlushStdErr(
                "Procedure failed with error:\n{E}\n".format(E=e))
            self.powerDown()


class DataSession(object):

    __metaclass__ = ABCMeta

    def __init__(self, container, startTime, endTime, timeInt, refValvePos,
                 refHeatLoad):
        # type: (Container, datetime, datetime, int, float, float) -> None

        self.container = container
        self.dataRuns = []  # type: List[DataRun]
        self.heaterRunIdxs = []
        self.rfRunIdxs = []

        self._pvBuffMap = None

        self._dataFileName = None
        self._numPoints = None
        self.refValvePos = refValvePos
        self.refHeatLoad = refHeatLoad
        self.timeInt = timeInt
        self.startTime = startTime
        self.endTime = endTime

        self.unixTimeBuff = []
        self.timeBuff = []
        self.valvePosBuff = []
        self.dsLevelBuff = []
        self.gradBuff = []
        self.dsPressBuff = []
        self.elecHeatDesBuff = []
        self.elecHeatActBuff = []

        # The plot of the raw downstream liquid level data
        self.liquidVsTimeAxis = None

    def __hash__(self):
        return self.hash(self.startTime, self.endTime, self.timeInt,
                         self.container.cryModNumSLAC,
                         self.container.cryModNumJLAB)

    def __str__(self):
        return ("{START} to {END} ({RATE}s sample interval)"
                .format(START=self.startTime, END=self.endTime,
                        RATE=self.timeInt))

    @abstractproperty
    def calibSlope(self):
        raise NotImplementedError

    @abstractproperty
    def heatAdjustment(self):
        raise NotImplementedError

    @abstractproperty
    def fileName(self):
        raise NotImplementedError

    @abstractproperty
    def fileNameFormatter(self):
        raise NotImplementedError

    @abstractproperty
    def adjustedRunSlopes(self):
        raise NotImplementedError

    # Takes the data in an session's buffers and slices it into data "runs"
    # based on cavity heater settings
    @abstractmethod
    def populateRuns(self):
        raise NotImplementedError

    # Iterates over this session's data runs, plots them, and fits trend lines
    # to them
    @abstractmethod
    def processRuns(self):
        raise NotImplementedError

    # Takes three related arrays, plots them, and fits some trend lines
    @abstractmethod
    def plotAndFitData(self):
        raise NotImplementedError

    @abstractmethod
    def getTotalHeatDelta(self, startIdx, currIdx):
        raise NotImplementedError

    @abstractmethod
    def printSessionReport(self):
        raise NotImplementedError

    @property
    def pvBuffMap(self):
        # type: () -> Dict[str, List[Union[datetime, float]]]
        if not self._pvBuffMap:
            raise NotImplementedError

        return self._pvBuffMap

    @property
    def runElecHeatLoads(self):
        # type: () -> List[float]
        return [self.dataRuns[runIdx].elecHeatLoadAct for runIdx
                in self.heaterRunIdxs]

    @property
    def numPoints(self):
        # type: () -> int
        if not self._numPoints:
            self._numPoints = int((self.endTime
                                   - self.startTime).total_seconds()
                                  / self.timeInt)
        return self._numPoints

    ############################################################################
    # A hash is effectively a unique numerical identifier. The purpose of a
    # hash function is to generate an ID for an object. In this case, we
    # consider data sessions to be identical if they have the same start & end
    # timeStamps, mySampler time interval, and cryomodule numbers. This function
    # takes all of those parameters and XORs (the ^ symbol) them.
    #
    # What is an XOR? It's an operator that takes two bit strings and goes
    # through them, bit by bit, returning True (1) only if one bit is 0 and the
    # other is 1
    #
    # EX) consider the following two bit strings a, b, and c = a^b:
    #       a: 101010010010 (2706 in base 10)
    #       b: 100010101011 (2219)
    #       ---------------
    #       c: 001000111001 (569)
    #
    # What we're doing here is taking each input data object's built-in hash
    # function (which returns an int) and XORing those ints together. It's not
    # QUITE unique, but XOR is the accepted way to hash in Python because
    # collisions are extremely rare (especially considering how many inputs we
    # have)
    #
    # As to WHY we're doing this, it's to have an easy way to compare
    # two data sessions so that we can avoid creating (and storing) duplicate
    # data sessions in the Container
    ############################################################################
    @staticmethod
    def hash(startTime, endTime, timeInt, slacNum, jlabNum, calibSession=None,
             refGradVal=None):
        # type: (datetime, datetime, int, int, int, CalibDataSession, float) -> int
        return (hash(startTime) ^ hash(endTime) ^ hash(timeInt) ^ hash(slacNum)
                ^ hash(jlabNum) ^ hash(calibSession) ^ hash(refGradVal))

    # generates a CSV data file (with the raw data from this data session) if
    # one doesn't already exist
    def generateCSV(self):
        # type: () -> Optional[str]

        def populateHeaterCols(pvList, buff):
            # type: (List[str], List[float]) -> None
            for heaterPV in pvList:
                buff.append(header.index(heaterPV))

        if isfile(self.fileName):
            return self.fileName

        csvReader = parseRawData(self.startTime, self.numPoints,
                                 self.container.getPVs(), self.timeInt)

        if not csvReader:
            return None

        else:

            # TODO test new file generation to see if deepcopy was necessary
            header = csvReader.next()

            heaterDesCols = []
            # TODO not tested yet, so not deleting old code
            populateHeaterCols(self.container.heaterDesPVs, heaterDesCols)

            heaterActCols = []
            populateHeaterCols(self.container.heaterActPVs, heaterActCols)

            # So that we don't corrupt the indices while we're deleting them
            colsToDelete = sorted(heaterDesCols + heaterActCols, reverse=True)

            for index in colsToDelete:
                del header[index]

            header.append("Electric Heat Load Setpoint")
            header.append("Electric Heat Load Readback")

            # We're collapsing the readback for each cavity's desired and actual
            # electric heat load into two sum columns (instead of 16 individual
            # columns)
            # noinspection PyTypeChecker
            with open(self.fileName, 'wb') as f:
                csvWriter = writer(f, delimiter=',')
                csvWriter.writerow(header)

                for row in csvReader:
                    # trimmedRow = deepcopy(row)

                    heatLoadSetpoint = 0

                    for col in heaterDesCols:
                        try:
                            heatLoadSetpoint += float(row[col])
                        except ValueError:
                            heatLoadSetpoint = None
                            break

                    heatLoadAct = 0

                    for col in heaterActCols:
                        try:
                            heatLoadAct += float(row[col])
                        except ValueError:
                            heatLoadAct = None
                            break

                    for index in colsToDelete:
                        del row[index]

                    row.append(str(heatLoadSetpoint))
                    row.append(str(heatLoadAct))
                    csvWriter.writerow(row)

            return self.fileName

    def processData(self):
        # type: () -> None

        self.parseDataFromCSV()
        self.populateRuns()

        if not self.dataRuns:
            print("{name} has no runs to process and plot."
                  .format(name=self.container.name))
            return

        self.adjustForSettle()
        self.processRuns()
        self.plotAndFitData()

    # parses CSV data to populate the given session's data buffers
    def parseDataFromCSV(self):
        # type: () -> None
        def linkBuffToColumn(column, dataBuff, headerRow):
            try:
                columnDict[column] = {"idx": headerRow.index(column),
                                      "buffer": dataBuff}
            except ValueError:
                writeAndFlushStdErr("Column " + column + " not found in CSV\n")

        columnDict = {}

        # noinspection PyTypeChecker
        with open(self.fileName) as csvFile:

            csvReader = reader(csvFile)
            header = csvReader.next()

            # Figures out the CSV column that has that PV's data and maps it
            for pv, dataBuffer in self.pvBuffMap.items():
                linkBuffToColumn(pv, dataBuffer, header)

            linkBuffToColumn("Electric Heat Load Setpoint",
                             self.elecHeatDesBuff, header)

            linkBuffToColumn("Electric Heat Load Readback",
                             self.elecHeatActBuff, header)

            try:
                # Data fetched from the JLab archiver has the timestamp column
                # labeled "Date"
                timeIdx = header.index("Date")
                datetimeFormatStr = "%Y-%m-%d-%H:%M:%S"

            except ValueError:
                # Data exported from MyaPlot has the timestamp column labeled
                # "time"
                timeIdx = header.index("time")
                datetimeFormatStr = "%Y-%m-%d %H:%M:%S"

            timeZero = datetime.utcfromtimestamp(0)

            for row in csvReader:
                dt = datetime.strptime(row[timeIdx], datetimeFormatStr)

                self.timeBuff.append(dt)

                # We use Unix time to make the math easier during data
                # processing
                self.unixTimeBuff.append((dt - timeZero).total_seconds())

                # Actually parsing the CSV data into the buffers
                for col, idxBuffDict in columnDict.items():
                    try:
                        idxBuffDict["buffer"].append(
                            float(row[idxBuffDict["idx"]]))
                    except ValueError:
                        writeAndFlushStdErr("Could not fill buffer: " + str(col)
                                            + "\n")
                        idxBuffDict["buffer"].append(None)

    ############################################################################
    # adjustForSettle cuts off data that's corrupted because the heat load on
    # the 2 K helium bath is changing. (When the cavity heater settings or the
    # RF gradients change, it takes time for that change to become visible to
    # the helium because there are intermediate structures with heat capacity.)
    ############################################################################
    def adjustForSettle(self):
        # type: () -> None

        for i, run in enumerate(self.dataRuns):

            startIdx = run.startIdx

            totalHeatDelta = self.getTotalHeatDelta(startIdx, i)

            # Calculate the number of data points to be chopped off the
            # beginning of the data run based on the expected change in the
            # cryomodule heat load. The scale factor is derived from the
            # assumption that a 1 W change in the heat load leads to about 25
            # useless seconds (and that this scales linearly with the change in
            # heat load, which isn't really true).
            # noinspection PyTypeChecker
            cutoff = int(totalHeatDelta * 25)

            run.diagnostics["Cutoff"] = cutoff

            idx = self.dataRuns[i].startIdx
            startTime = self.unixTimeBuff[idx]
            duration = 0

            while duration < cutoff:
                idx += 1
                duration = self.unixTimeBuff[idx] - startTime

            self.dataRuns[i].startIdx = idx

    def _isEndOfCalibRun(self, idx, elecHeatLoadDes):
        # type: (int, float) -> bool
        # Find inflection points for the desired heater setting
        prevElecHeatLoadDes = (self.elecHeatDesBuff[idx - 1]
                               if idx > 0 else elecHeatLoadDes)

        heaterChanged = (elecHeatLoadDes != prevElecHeatLoadDes)
        liqLevelTooLow = (self.dsLevelBuff[idx] < MIN_DS_LL)
        valveOutsideTol = (abs(self.valvePosBuff[idx] - self.refValvePos)
                           > VALVE_POSITION_TOLERANCE)
        isLastElement = (idx == len(self.elecHeatDesBuff) - 1)

        heatersOutsideTol = (abs(elecHeatLoadDes - self.elecHeatActBuff[idx])
                             >= HEATER_TOLERANCE)

        # A "break" condition defining the end of a run if the desired heater
        # value changed, or if the upstream liquid level dipped below the
        # minimum, or if the valve position moved outside the tolerance, or if
        # we reached the end (which is a kinda jank way of "flushing" the last
        # run)
        return (heaterChanged or liqLevelTooLow or valveOutsideTol
                or isLastElement or heatersOutsideTol)

    def _checkAndFlushRun(self, isEndOfRun, idx, runStartIdx):
        # type: (bool, int, int) -> int
        if isEndOfRun:
            runDuration = (self.unixTimeBuff[idx]
                           - self.unixTimeBuff[runStartIdx])

            if runDuration >= MIN_RUN_DURATION:
                self._addRun(runStartIdx, idx - 1)

            return idx

        return runStartIdx

    def _addRun(self, startIdx, endIdx):
        # type: (int, int) -> None
        runIdx = len(self.dataRuns)
        runNum = runIdx + 1

        isHeaterRun = (self.elecHeatDesBuff[startIdx] - self.refHeatLoad) != 0
        if isHeaterRun:
            self.dataRuns.append(HeaterDataRun(startIdx, endIdx, self, runNum))
            self.heaterRunIdxs.append(runIdx)
        else:
            # noinspection PyTypeChecker
            self.dataRuns.append(RFDataRun(startIdx, endIdx, self, runNum))
            self.rfRunIdxs.append(runIdx)


class CalibDataSession(DataSession):

    def __init__(self, container, startTime, endTime, timeInt, refValvePos,
                 refHeatLoad):
        # type: (Cryomodule, datetime, datetime, int, float, float) -> None

        super(CalibDataSession, self).__init__(container, startTime, endTime,
                                               timeInt, refValvePos,
                                               refHeatLoad)

        # Overloading these to give the IDE type hints
        self.container = container

        self._pvBuffMap = {self.container.valvePV: self.valvePosBuff,
                           self.container.dsLevelPV: self.dsLevelBuff}

        self._calibSlope = None

        # If we choose the JT valve position correctly, the calibration curve
        # should intersect the origin (0 heat load should translate to 0
        # dLL/dt). The heat adjustment will be equal to the negative x
        # intercept.
        self._heatAdjustment = None

        # the dLL/dt vs heat load plot with trend line (back-calculated points
        # for cavity Q0 sessions are added later)
        self.heaterCalibAxis = None

        self.generateCSV()
        self.processData()

    @property
    def calibSlope(self):
        # type: () -> float
        return self._calibSlope

    @property
    def heatAdjustment(self):
        # type: () -> float
        return self._heatAdjustment

    # returns a list of electric heat loads corrected with self.heatAdjustment
    @property
    def runElecHeatLoadsAdjusted(self):
        # type: () -> List[float]
        # noinspection PyUnresolvedReferences
        return [self.dataRuns[runIdx].elecHeatLoadActAdjusted for runIdx
                in self.heaterRunIdxs]

    @property
    def fileNameFormatter(self):
        # type: () -> str
        # e.g. calib_CM12_2019-02-25--11-25_18672.csv
        return "data/calib/cm{CM}/calib_{cryoMod}{suff}"

    @property
    def adjustedRunSlopes(self):
        # type: () -> List[float]
        return [self.dataRuns[runIdx].slope for runIdx in self.heaterRunIdxs]

    @property
    def fileName(self):
        # type: () -> str
        if not self._dataFileName:
            # Define a file name for the CSV we're saving. There are calibration
            # files and q0 measurement files. Both include a time stamp in the
            # format year-month-day--hour-minute. They also indicate the number
            # of data points.
            suffixStr = "{start}{nPoints}.csv"
            suffix = suffixStr.format(
                start=self.startTime.strftime("_%Y-%m-%d--%H-%M_"),
                nPoints=self.numPoints)
            cryoModStr = "CM{cryMod}".format(
                cryMod=self.container.cryModNumSLAC)

            self._dataFileName = self.fileNameFormatter.format(
                cryoMod=cryoModStr, suff=suffix,
                CM=self.container.cryModNumSLAC)

        return self._dataFileName

    def populateRuns(self):
        # type: () -> None
        runStartIdx = 0

        for idx, elecHeatLoad in enumerate(self.elecHeatDesBuff):
            runStartIdx = self._checkAndFlushRun(
                self._isEndOfCalibRun(idx, elecHeatLoad), idx, runStartIdx)

    # noinspection PyTupleAssignmentBalance
    def processRuns(self):
        # type: () -> None
        for run in self.dataRuns:
            run.process()

        # We're dealing with a cryomodule here so we need to calculate the
        # fit for the heater calibration curve.
        self._calibSlope, yIntercept = polyfit(self.runElecHeatLoads,
                                               self.adjustedRunSlopes, 1)

        xIntercept = -yIntercept / self._calibSlope

        self._heatAdjustment = -xIntercept

    def plotAndFitData(self):
        # type: () -> None
        # TODO improve plots with human-readable time axis

        plt.rcParams.update({'legend.fontsize': 'small'})

        suffix = " ({name} Heater Calibration)".format(name=self.container.name)

        self.liquidVsTimeAxis = genAxis("Liquid Level vs. Time" + suffix,
                                        "Unix Time (s)",
                                        "Downstream Liquid Level (%)")

        for run in self.dataRuns:
            # First we plot the actual run data
            self.liquidVsTimeAxis.plot(run.timeStamps, run.data,
                                       label=run.label)

            # Then we plot the linear fit to the run data
            self.liquidVsTimeAxis.plot(run.timeStamps, [run.slope * x
                                                        + run.intercept
                                                        for x
                                                        in run.timeStamps])

        self.liquidVsTimeAxis.legend(loc='best')
        self.heaterCalibAxis = genAxis("Liquid Level Rate of Change vs."
                                       " Heat Load", "Heat Load (W)",
                                       "dLL/dt (%/s)")

        self.heaterCalibAxis.plot(self.runElecHeatLoadsAdjusted,
                                  self.adjustedRunSlopes,
                                  marker="o", linestyle="None",
                                  label="Heater Calibration Data")

        slopeStr = '{:.2e}'.format(Decimal(self._calibSlope))
        labelStr = "Calibration Fit:  {slope} %/(s*W)".format(slope=slopeStr)

        self.heaterCalibAxis.plot(self.runElecHeatLoadsAdjusted,
                                  [self._calibSlope * x
                                   for x in self.runElecHeatLoadsAdjusted],
                                  label=labelStr)

        self.heaterCalibAxis.legend(loc='best')

    def getTotalHeatDelta(self, startIdx, currIdx):
        # type: (int, int) -> float
        if currIdx == 0:
            return self.elecHeatDesBuff[startIdx] - self.refHeatLoad

        else:

            prevStartIdx = self.dataRuns[currIdx - 1].startIdx

            elecHeatDelta = (self.elecHeatDesBuff[startIdx]
                             - self.elecHeatDesBuff[prevStartIdx])

            return abs(elecHeatDelta)

    def printSessionReport(self):
        # type: () -> None

        print("\n-------------------------------------")
        print("---------------- {CM} ----------------"
              .format(CM=self.container.name))
        print("-------------------------------------\n")

        for run in self.dataRuns:
            run.printRunReport()

        print("Calibration curve intercept adjust = {ADJUST} W\n"
              .format(ADJUST=round(self.heatAdjustment, 4)))


class Q0DataSession(DataSession):

    def __init__(self, container, startTime, endTime, timeInt, refValvePos,
                 refHeatLoad, refGradVal, calibSession):
        # type: (Cavity, datetime, datetime, int, float, float, float, CalibDataSession) -> None

        super(Q0DataSession, self).__init__(container, startTime, endTime,
                                            timeInt, refValvePos, refHeatLoad)

        # Overloading these to give the IDE type hints
        self.container = container

        self._pvBuffMap = {self.container.parent.valvePV: self.valvePosBuff,
                           self.container.parent.dsLevelPV: self.dsLevelBuff,
                           self.container.gradPV: self.gradBuff,
                           self.container.parent.dsPressurePV: self.dsPressBuff}

        self.refGradVal = refGradVal
        self.calibSession = calibSession

        self.generateCSV()
        self.processData()

    def __hash__(self):
        return self.hash(self.startTime, self.endTime, self.timeInt,
                         self.container.cryModNumSLAC,
                         self.container.cryModNumJLAB, self.calibSession,
                         self.refGradVal)

    @property
    def calibSlope(self):
        # type: () -> float
        return self.calibSession.calibSlope

    @property
    def heatAdjustment(self):
        # type: () -> float
        return self.calibSession.heatAdjustment

    @property
    def fileNameFormatter(self):
        # type: () -> str
        return "data/q0meas/cm{CM}/q0meas_{cryoMod}_cav{cavityNum}{suff}"

    # For Q0 data sessions we use the heater run(s) to calculate the heat
    # adjustment we should apply to the calculated RF heat load before
    # turning that into a Q0 value
    @property
    def avgHeatAdjustment(self):
        # type: () -> float
        adjustments = []

        for runIdx in self.heaterRunIdxs:
            # noinspection PyUnresolvedReferences
            runAdjustment = self.dataRuns[runIdx].heatAdjustment
            if runAdjustment:
                adjustments.append(runAdjustment)

        return mean(adjustments) if adjustments else 0

    # y = (m * x) + b, where y is the dLL/dt, x is the adjusted RF heat load,
    # and b is the y intercept for the calibration curve (which we normalized
    # to be 0). This is used when overlaying the RF run slopes on the
    # calibration curve.
    @property
    def adjustedRunSlopes(self):
        # type: () -> List[float]
        m = self.calibSession.calibSlope
        return [(m * self.dataRuns[runIdx].adjustedTotalHeatLoad) for runIdx
                in self.rfRunIdxs]

    @property
    def adjustedRunHeatLoadsRF(self):
        # type: () -> List[float]
        return [self.dataRuns[runIdx].adjustedTotalHeatLoad for runIdx
                in self.rfRunIdxs]

    @property
    def fileName(self):
        # type: () -> str
        if not self._dataFileName:
            suffixStr = "{start}{nPoints}.csv"
            suffix = suffixStr.format(
                start=self.startTime.strftime("_%Y-%m-%d--%H-%M_"),
                nPoints=self.numPoints)
            cryoModStr = "CM{cryMod}".format(
                cryMod=self.container.cryModNumSLAC)

            self._dataFileName = self.fileNameFormatter.format(
                cryoMod=cryoModStr, suff=suffix,
                cavityNum=self.container.cavNum,
                CM=self.container.cryModNumSLAC)

        return self._dataFileName

    def populateRuns(self):
        # type: () -> None

        runStartIdx = 0

        for idx, elecHeatLoad in enumerate(self.elecHeatDesBuff):

            try:
                gradChanged = (abs(self.gradBuff[idx] - self.gradBuff[idx - 1])
                               > GRAD_TOLERANCE) if idx != 0 else False
            except TypeError:
                gradChanged = False

            isEndOfQ0Run = (self._isEndOfCalibRun(idx, elecHeatLoad)
                            or gradChanged)

            runStartIdx = self._checkAndFlushRun(isEndOfQ0Run, idx, runStartIdx)

    def processRuns(self):
        # type: () -> None
        for run in self.dataRuns:
            run.process()

    def plotAndFitData(self):
        # type: () -> None
        # TODO improve plots with human-readable time axis

        plt.rcParams.update({'legend.fontsize': 'small'})

        suffix = " ({name})".format(name=self.container.name)

        self.liquidVsTimeAxis = genAxis("Liquid Level vs. Time" + suffix,
                                        "Unix Time (s)",
                                        "Downstream Liquid Level (%)")

        for run in self.dataRuns:
            # First we plot the actual run data
            self.liquidVsTimeAxis.plot(run.timeStamps, run.data,
                                       label=run.label)

            # Then we plot the linear fit to the run data
            self.liquidVsTimeAxis.plot(run.timeStamps, [(run.slope * x)
                                                        + run.intercept
                                                        for x
                                                        in run.timeStamps])

        self.liquidVsTimeAxis.legend(loc='best')

    def getTotalHeatDelta(self, startIdx, currIdx):
        # type: (int, int) -> float
        if currIdx == 0:
            totalHeatDelta = (self.elecHeatDesBuff[startIdx] - self.refHeatLoad)
            totalHeatDelta += self.approxHeatFromGrad(self.gradBuff[startIdx])
            return totalHeatDelta

        else:

            prevStartIdx = self.dataRuns[currIdx - 1].startIdx

            elecHeatDelta = (self.elecHeatDesBuff[startIdx]
                             - self.elecHeatDesBuff[prevStartIdx])

            currGrad = self.gradBuff[startIdx]
            currGradHeatLoad = self.approxHeatFromGrad(currGrad)

            prevGrad = self.gradBuff[prevStartIdx]
            prevGradHeatLoad = self.approxHeatFromGrad(prevGrad)

            gradHeatDelta = currGradHeatLoad - prevGradHeatLoad
            return abs(elecHeatDelta + gradHeatDelta)

    # Approximates the expected heat load on a cavity from its RF gradient. A
    # cavity with the design Q of 2.7E10 should produce about 9.6 W of heat with
    # a gradient of 16 MV/m. The heat scales quadratically with the gradient. We
    # don't know the correct Q yet when we call this function so we assume the
    # design values.
    @staticmethod
    def approxHeatFromGrad(grad):
        # type: (float) -> float
        # Gradients < 0 are non-physical so assume no heat load in that case.
        # The gradient values we're working with are readbacks from cavity
        # gradient PVs so it's possible that they could go negative.
        return ((grad / 16) ** 2) * 9.6 if grad > 0 else 0

    def updateOutput(self):
        self.printSessionReport()
        self.updateCalibCurve()

    def printSessionReport(self):
        # type: () -> None

        print("\n--------------------------------------")
        print("------------ {CM} {CAV} ------------"
              .format(CM=self.container.parent.name, CAV=self.container.name))
        print("--------------------------------------\n")

        for run in self.dataRuns:
            run.printRunReport()

    def updateCalibCurve(self):
        # type: () -> None

        calibSession = self.calibSession
        calibCurveAxis = calibSession.heaterCalibAxis

        calibCurveAxis.plot(self.adjustedRunHeatLoadsRF,
                            self.adjustedRunSlopes,
                            marker="o", linestyle="None",
                            label="Projected Data for " + self.container.name)

        calibCurveAxis.legend(loc='best', shadow=True, numpoints=1)

        # The rest of this mess is pretty much just extending the fit line to
        # include outliers
        minCavHeatLoad = min(self.adjustedRunHeatLoadsRF)
        minCalibHeatLoad = min(calibSession.runElecHeatLoadsAdjusted)

        if minCavHeatLoad < minCalibHeatLoad:
            yRange = linspace(minCavHeatLoad, minCalibHeatLoad)
            calibCurveAxis.plot(yRange, [calibSession.calibSlope * i
                                         for i in yRange])

        maxCavHeatLoad = max(self.adjustedRunHeatLoadsRF)
        maxCalibHeatLoad = max(calibSession.runElecHeatLoadsAdjusted)

        if maxCavHeatLoad > maxCalibHeatLoad:
            yRange = linspace(maxCalibHeatLoad, maxCavHeatLoad)
            calibCurveAxis.plot(yRange, [calibSession.calibSlope * i
                                         for i in yRange])


class DataRun(object):

    __metaclass__ = ABCMeta

    def __init__(self, runStartIdx, runEndIdx, dataSession, num):
        # type: (int, int, DataSession, int) -> None

        self.dataSession = dataSession
        self.num = num

        # startIdx and endIdx define the beginning and the end of this data run
        # within the cryomodule or cavity's data buffers
        self.startIdx = runStartIdx
        self.endIdx = runEndIdx

        self.elecHeatLoadDes = (dataSession.elecHeatDesBuff[runStartIdx]
                                - dataSession.refHeatLoad)

        runElecHeatActBuff = self.dataSession.elecHeatActBuff[self.startIdx:
                                                              self.endIdx]

        # Index 0 is the start of the *data session* (not this data run), so
        # we're using that initial heater readback value as our reference
        self.heatActDelta = (mean(runElecHeatActBuff)
                             - self.dataSession.elecHeatActBuff[0])

        # All data runs have liquid level information which gets fitted with a
        # line (giving us dLL/dt). The slope and intercept parametrize the line.
        self.slope = None
        self.intercept = None

        # A dictionary with some diagnostic information that only gets printed
        # if we're in test mode
        self.diagnostics = {}

    @abstractproperty
    def name(self):
        raise NotImplementedError

    @abstractproperty
    def adjustedTotalHeatLoad(self):
        raise NotImplementedError

    @abstractproperty
    def label(self):
        raise NotImplementedError

    @abstractmethod
    def printRunReport(self):
        raise NotImplementedError

    @property
    def elecHeatLoadAct(self):
        # type: () -> float
        return self.heatActDelta

    @property
    def data(self):
        # type: () -> List[float]
        return self.dataSession.dsLevelBuff[self.startIdx:self.endIdx]

    @property
    def timeStamps(self):
        # type: () -> List[float]
        return self.dataSession.unixTimeBuff[self.startIdx:self.endIdx]

    def genElecLabel(self):
        # type: () -> str
        labelStr = "{slope} %/s @ {heatLoad} W Electric Load"
        return labelStr.format(slope='%.2E' % Decimal(self.slope),
                               heatLoad=round(self.elecHeatLoadAct, 2))

    def process(self):
        # type: () -> None
        # noinspection PyTupleAssignmentBalance
        self.slope, self.intercept, r_val, p_val, std_err = linregress(
            self.timeStamps, self.data)

        self.diagnostics["R^2"] = r_val ** 2

        startTime = self.dataSession.unixTimeBuff[self.startIdx]
        endTime = self.dataSession.unixTimeBuff[self.endIdx]
        self.diagnostics["Duration"] = ((endTime - startTime) / 60.0)

    def printDiagnostics(self):
        # type: () -> None

        print("            Cutoff: {CUT}"
              .format(CUT=self.diagnostics["Cutoff"]))

        print("          Duration: {DUR}"
              .format(DUR=round(self.diagnostics["Duration"], 4)))

        # Print R^2 for the run's fit line to diagnose whether or not it was
        # long enough
        print("               R^2: {R2}\n"
              .format(R2=round(self.diagnostics["R^2"], 4)))


class HeaterDataRun(DataRun):

    def __init__(self, runStartIdx, runEndIdx, dataSession, num):
        # type: (int, int, DataSession, int) -> None

        super(HeaterDataRun, self).__init__(runStartIdx, runEndIdx, dataSession,
                                            num)
        self.dataSession = dataSession

    @property
    def name(self):
        # type: () -> str
        return "Run {NUM} ({TYPE})".format(NUM=self.num, TYPE="heater")

    @property
    def adjustedTotalHeatLoad(self):
        # type: () -> float
        return self.elecHeatLoadAct

    # Heat error due to the position of the JT valve
    @property
    def heatAdjustment(self):
        # type: () -> float
        calcHeatLoad = (self.slope / self.dataSession.calibSlope)
        return self.elecHeatLoadAct - calcHeatLoad

    @property
    def elecHeatLoadActAdjusted(self):
        # type: () -> float
        return self.heatActDelta + self.dataSession.heatAdjustment

    @property
    def label(self):
        # type: () -> str
        return self.genElecLabel()

    def printRunReport(self):
        # type: () -> None

        print("   ------- Run {NUM} (Heater) -------\n".format(NUM=self.num))

        reportStr = "     Electric heat load: {ELEC} W\n"
        report = reportStr.format(ELEC=round(self.elecHeatLoadAct, 2))

        print(report.format(Q0Val=None))

        if TEST_MODE:
            self.printDiagnostics()


class RFDataRun(DataRun):

    def __init__(self, runStartIdx, runEndIdx, dataSession, num):
        # type: (int, int, Q0DataSession, int) -> None

        super(RFDataRun, self).__init__(runStartIdx, runEndIdx, dataSession,
                                        num)

        # Stores the average RF gradient for this run
        self.grad = None

        self._calculatedQ0 = None
        self.dataSession = dataSession

    @property
    def name(self):
        # type: () -> str
        return "Run {NUM} ({TYPE})".format(NUM=self.num, TYPE="RF")

    # Each Q0 measurement run has a total heat load value. If it is an RF run
    # we calculate the heat load by projecting the run's dLL/dt on the
    # cryomodule's heater calibration curve. If it is a heater run we just
    # return the electric heat load.
    @property
    def adjustedTotalHeatLoad(self):
        # type: () -> float
        return ((self.slope / self.dataSession.calibSlope)
                + self.dataSession.avgHeatAdjustment)

    # The RF heat load is equal to the total heat load minus the electric
    # heat load.
    @property
    def rfHeatLoad(self):
        # type: () -> float
        return self.adjustedTotalHeatLoad - self.elecHeatLoadAct

    @property
    def q0(self):
        # type: () -> float

        if not self._calculatedQ0:
            q0s = []
            numInvalidGrads = 0

            for idx in range(self.startIdx, self.endIdx):
                archiveGrad = self.dataSession.gradBuff[idx]

                if archiveGrad:
                    q0s.append(self.calcQ0(archiveGrad, self.rfHeatLoad,
                                           self.dataSession.dsPressBuff[idx]))

                # Sometimes the archiver messes up and records 0 for some
                # reason. We use the reference desired value as an approximation
                else:
                    numInvalidGrads += 1
                    q0s.append(self.calcQ0(self.dataSession.refGradVal,
                                           self.rfHeatLoad,
                                           self.dataSession.dsPressBuff[idx]))

            if numInvalidGrads:
                writeAndFlushStdErr("\nGradient buffer had {NUM} invalid points"
                                    " (used reference gradient value instead) "
                                    "- Consider refetching the data from the "
                                    "archiver\n"
                                    .format(NUM=numInvalidGrads))

            self._calculatedQ0 = float(mean(q0s))

        return self._calculatedQ0

    @property
    def label(self):
        # type: () -> str

        labelStr = "{slope} %/s @ {grad} MV/m\nCalculated Q0: {Q0}"
        q0Str = '{:.2e}'.format(Decimal(self.q0))

        return labelStr.format(slope='%.2E' % Decimal(self.slope),
                               grad=self.dataSession.refGradVal, Q0=q0Str)

    def printRunReport(self):
        # type: () -> None

        print("    --------- Run {NUM} (RF) ---------\n".format(NUM=self.num))

        reportStr = ("      Avg Pressure: {PRES} Torr\n"
                     "       RF Gradient: {GRAD} MV/m\n"
                     "      RF heat load: {RFHEAT} W\n"
                     "     Calculated Q0: {{Q0Val}}\n")

        avgPress = mean(self.dataSession.dsPressBuff[self.startIdx:self.endIdx])

        gradVals = self.dataSession.gradBuff[self.startIdx:self.endIdx]
        rmsGrad = sqrt(sum(g**2 for g in gradVals)
                       / (self.endIdx - self.startIdx))

        # noinspection PyTypeChecker
        report = reportStr.format(PRES=round(avgPress, 2),
                                  RFHEAT=round(self.rfHeatLoad, 2),
                                  GRAD=round(rmsGrad, 2))

        Q0 = '{:.2e}'.format(Decimal(self.q0))
        print(report.format(Q0Val=Q0))

        if TEST_MODE:
            self.printDiagnostics()

    # The calculated Q0 value for this run. Magical formula from Mike Drury
    # (drury@jlab.org) to calculate Q0 from the measured heat load on a cavity,
    # the RF gradient used during the test, and the pressure of the incoming
    # 2 K helium.
    @staticmethod
    def calcQ0(grad, rfHeatLoad, avgPressure):
        # type: (float, float, float) -> float
        # The initial Q0 calculation doesn't account for the temperature
        # variation of the 2 K helium
        uncorrectedQ0 = ((grad * 1000000) ** 2) / (939.3 * rfHeatLoad)

        # We can correct Q0 for the helium temperature!
        tempFromPress = (avgPressure * 0.0125) + 1.705

        C1 = 271
        C2 = 0.0000726
        C3 = 0.00000214
        C4 = grad - 0.7
        C5 = 0.000000043
        C6 = -17.02
        C7 = C2 - (C3 * C4) + (C5 * (C4 ** 2))

        return (C1 / ((C7 / 2) * exp(C6 / 2) + C1 / uncorrectedQ0
                      - (C7 / tempFromPress) * exp(C6 / tempFromPress)))


def main():
    cryomodule = Cryomodule(cryModNumSLAC=12, cryModNumJLAB=2)
    for idx, cav in cryomodule.cavities.items():
        print(cav.gradPV)


if __name__ == '__main__':
    main()
>>>>>>> ad1690f6
<|MERGE_RESOLUTION|>--- conflicted
+++ resolved
@@ -1,4 +1,3 @@
-<<<<<<< HEAD
 ################################################################################
 # Utility classes to hold calibration data for a cryomodule, and Q0 measurement
 # data for each of that cryomodule's cavities
@@ -19,7 +18,7 @@
 from collections import OrderedDict
 from datetime import datetime, timedelta
 from abc import abstractproperty, ABCMeta, abstractmethod
-from typing import List, Dict, Optional, Union
+#from typing import List, Dict, Optional, Union
 from utils import (writeAndFlushStdErr, MYSAMPLER_TIME_INTERVAL, TEST_MODE,
                    VALVE_POSITION_TOLERANCE, HEATER_TOLERANCE, GRAD_TOLERANCE,
                    MIN_RUN_DURATION, isYes, get_float_lim, writeAndWait,
@@ -2095,2103 +2094,4 @@
 
 
 if __name__ == '__main__':
-    main()
-=======
-################################################################################
-# Utility classes to hold calibration data for a cryomodule, and Q0 measurement
-# data for each of that cryomodule's cavities
-# Authors: Lisa Zacarias, Ben Ripman
-################################################################################
-
-from __future__ import print_function, division
-from csv import writer, reader
-from copy import deepcopy
-from decimal import Decimal
-from os.path import isfile
-from subprocess import CalledProcessError
-from time import sleep
-from numpy import mean, exp, log10, sqrt, linspace
-from scipy.stats import linregress
-from numpy import polyfit
-from matplotlib import pyplot as plt
-from collections import OrderedDict
-from datetime import datetime, timedelta
-from abc import abstractproperty, ABCMeta, abstractmethod
-#from typing import List, Dict, Optional, Union
-from utils import (writeAndFlushStdErr, MYSAMPLER_TIME_INTERVAL, TEST_MODE,
-                   VALVE_POSITION_TOLERANCE, HEATER_TOLERANCE, GRAD_TOLERANCE,
-                   MIN_RUN_DURATION, isYes, get_float_lim, writeAndWait,
-                   MAX_DS_LL, cagetPV, caputPV, getTimeParams, MIN_DS_LL,
-                   parseRawData, genAxis, NUM_CAL_RUNS)
-
-
-class Container(object):
-    # setting this allows me to create abstract methods and parameters, which
-    # are basically things that all inheriting classes MUST implement
-    __metaclass__ = ABCMeta
-
-    def __init__(self, cryModNumSLAC, cryModNumJLAB):
-        # type: (int, int) -> None
-        self.cryModNumSLAC = cryModNumSLAC
-        self.cryModNumJLAB = cryModNumJLAB
-
-        self.dsPressurePV = self.addNumToStr("CPT:CM0{CM}:2302:DS:PRESS")
-        self.jtModePV = self.addNumToStr("CPV:CM0{CM}:3001:JT:MODE")
-        self.jtPosSetpointPV = self.addNumToStr("CPV:CM0{CM}:3001:JT:POS_SETPT")
-
-        # The double curly braces are to trick it into a partial formatting
-        # (CM gets replaced first, and {{INFIX}} -> {INFIX} for later)
-        lvlFormatStr = self.addNumToStr("CLL:CM0{CM}:{{INFIX}}:{{LOC}}:LVL")
-
-        self.dsLevelPV = lvlFormatStr.format(INFIX="2301", LOC="DS")
-        self.usLevelPV = lvlFormatStr.format(INFIX="2601", LOC="US")
-
-        valveLockFormatter = "CPID:CM0{CM}:3001:JT:CV_{SUFF}"
-        self.cvMaxPV = self.addNumToStr(valveLockFormatter, "MAX")
-        self.cvMinPV = self.addNumToStr(valveLockFormatter, "MIN")
-        self.valvePV = self.addNumToStr(valveLockFormatter, "VALUE")
-
-        self.dataSessions = {}
-
-    @abstractproperty
-    def name(self):
-        raise NotImplementedError
-
-    @abstractproperty
-    def idxFile(self):
-        raise NotImplementedError
-
-    @abstractproperty
-    def heaterDesPVs(self):
-        raise NotImplementedError
-
-    @abstractproperty
-    def heaterActPVs(self):
-        raise NotImplementedError
-
-    @abstractmethod
-    def walkHeaters(self, perHeaterDelta):
-        raise NotImplementedError
-
-    @abstractmethod
-    def addDataSessionFromRow(self, row, indices, refHeatLoad,
-                              calibSession=None, refGradVal=None):
-        raise NotImplementedError
-
-    @abstractmethod
-    def genDataSession(self, startTime, endTime, timeInt, refValvePos,
-                       refHeatLoad, refGradVal=None, calibSession=None):
-        raise NotImplementedError
-
-    # Returns a list of the PVs used for this container's data acquisition
-    @abstractmethod
-    def getPVs(self):
-        raise NotImplementedError
-
-    @abstractmethod
-    def hash(self, startTime, endTime, timeInt, slacNum, jlabNum,
-             calibSession=None, refGradVal=None):
-        raise NotImplementedError
-
-    # noinspection PyTupleAssignmentBalance,PyTypeChecker
-    def getRefValvePos(self, numHours, checkForFlatness=True):
-        # type: (float, bool) -> float
-
-        getNewPos = isYes("Determine new JT Valve Position?"
-                          " (May take 2 hours) ")
-
-        if not getNewPos:
-            desPos = get_float_lim("Desired JT Valve Position: ", 0, 100)
-            print("\nDesired JT Valve position is {POS}".format(POS=desPos))
-            return desPos
-
-        print("\nDetermining Required JT Valve Position...")
-
-        start = datetime.now() - timedelta(hours=numHours)
-        numPoints = int((60 / MYSAMPLER_TIME_INTERVAL) * (numHours * 60))
-        signals = [self.dsLevelPV, self.valvePV]
-
-        csvReader = parseRawData(start, numPoints, signals)
-
-        csvReader.next()
-        valveVals = []
-        llVals = []
-
-        for row in csvReader:
-            try:
-                valveVals.append(float(row.pop()))
-                llVals.append(float(row.pop()))
-            except ValueError:
-                pass
-
-        # Fit a line to the liquid level over the last [numHours] hours
-        m, b, _, _, _ = linregress(range(len(llVals)), llVals)
-
-        # If the LL slope is small enough, return the average JT valve position
-        # over the requested time span
-        if not checkForFlatness or (checkForFlatness and log10(abs(m)) < 5):
-            desPos = round(mean(valveVals), 1)
-            print("\nDesired JT Valve position is {POS}".format(POS=desPos))
-            return desPos
-
-        # If the LL slope isn't small enough, wait for it to stabilize and then
-        # repeat this process (and assume that it's flat enough at that point)
-        else:
-            print("Need to figure out new JT valve position")
-
-            self.waitForLL()
-
-            writeAndWait("\nWaiting 1 hour 45 minutes for LL to stabilize...")
-
-            start = datetime.now()
-            while (datetime.now() - start).total_seconds() < 6300:
-                writeAndWait(".", 5)
-
-            return self.getRefValvePos(0.25, False)
-
-    # We consider the cryo situation to be good when the liquid level is high
-    # enough and the JT valve is locked in the correct position
-    def waitForCryo(self, desPos):
-        # type: (float) -> None
-        self.waitForLL()
-        self.waitForJT(desPos)
-
-    def waitForLL(self):
-        # type: () -> None
-        writeAndWait("\nWaiting for downstream liquid level to be {LL}%..."
-                     .format(LL=MAX_DS_LL))
-
-        while abs(MAX_DS_LL - float(cagetPV(self.dsLevelPV))) > 1:
-            writeAndWait(".", 5)
-
-        print("\ndownstream liquid level at required value")
-
-    def waitForJT(self, desPosJT):
-        # type: (float) -> None
-
-        writeAndWait("\nWaiting for JT Valve to be locked at {POS}..."
-                     .format(POS=desPosJT))
-
-        mode = cagetPV(self.jtModePV)
-
-        # One way for the JT valve to be locked in the correct position is for
-        # it to be in manual mode and at the desired value
-        if mode == "0":
-            while float(cagetPV(self.jtPosSetpointPV)) != desPosJT:
-                writeAndWait(".", 5)
-
-        # Another way for the JT valve to be locked in the correct position is
-        # for it to be automatically regulating and have the upper and lower
-        # regulation limits be set to the desired value
-        else:
-
-            while float(cagetPV(self.cvMinPV)) != desPosJT:
-                writeAndWait(".", 5)
-
-            while float(cagetPV(self.cvMaxPV)) != desPosJT:
-                writeAndWait(".", 5)
-
-        print("\nJT Valve locked")
-
-    def addNumToStr(self, formatStr, suffix=None):
-        # type: (str, Optional[str]) -> str
-        if suffix:
-            return formatStr.format(CM=self.cryModNumJLAB, SUFF=suffix)
-        else:
-            return formatStr.format(CM=self.cryModNumJLAB)
-
-    def addDataSession(self, startTime, endTime, timeInt, refValvePos,
-                       refHeatLoad=None, refGradVal=None, calibSession=None):
-        # type: (datetime, datetime, int, float, float, float, CalibDataSession) -> DataSession
-
-        # Determine the current electric heat load on the cryomodule (the sum
-        # of all the heater act values). This will only ever be None when we're
-        # taking new data
-        if not refHeatLoad:
-            refHeatLoad = 0
-            for heaterDesPV in self.heaterDesPVs:
-                refHeatLoad += float(cagetPV(heaterDesPV))
-
-        sessionHash = self.hash(startTime, endTime, timeInt,
-                                self.cryModNumSLAC, self.cryModNumJLAB,
-                                calibSession, refGradVal)
-
-        # Only create a new calibration data session if one doesn't already
-        # exist with those exact parameters
-        if sessionHash not in self.dataSessions:
-            session = self.genDataSession(startTime, endTime, timeInt,
-                                          refValvePos, refHeatLoad, refGradVal,
-                                          calibSession)
-            self.dataSessions[sessionHash] = session
-
-        return self.dataSessions[sessionHash]
-
-
-class Cryomodule(Container):
-
-    def __init__(self, cryModNumSLAC, cryModNumJLAB):
-        # type: (int, int) -> None
-        super(Cryomodule, self).__init__(cryModNumSLAC, cryModNumJLAB)
-
-        # Give each cryomodule 8 cavities
-        cavities = {}
-
-        self._heaterDesPVs = []
-        self._heaterActPVs = []
-
-        heaterDesStr = self.addNumToStr("CHTR:CM0{CM}:1{{CAV}}55:HV:{SUFF}",
-                                        "POWER_SETPT")
-        heaterActStr = self.addNumToStr("CHTR:CM0{CM}:1{{CAV}}55:HV:{SUFF}",
-                                        "POWER")
-
-        for i in range(1, 9):
-            cavities[i] = Cavity(cryMod=self, cavNumber=i)
-            self._heaterDesPVs.append(heaterDesStr.format(CAV=i))
-            self._heaterActPVs.append(heaterActStr.format(CAV=i))
-
-        # Using an ordered dictionary so that when we generate the report
-        # down the line (iterating over the cavities in a cryomodule), we
-        # print the results in order (basic dictionaries aren't guaranteed to
-        # be ordered)
-        self.cavities = OrderedDict(sorted(cavities.items()))  # type: OrderedDict[int, Cavity]
-
-    @property
-    def name(self):
-        # type: () -> str
-        return "CM{CM}".format(CM=self.cryModNumSLAC)
-
-    @property
-    def idxFile(self):
-        # type: () -> str
-        return ("calibrations/calibrationsCM{CM}.csv"
-                .format(CM=self.cryModNumSLAC))
-
-    @property
-    def heaterDesPVs(self):
-        # type: () -> List[str]
-        return self._heaterDesPVs
-
-    @property
-    def heaterActPVs(self):
-        # type: () -> List[str]
-        return self._heaterActPVs
-
-    def hash(self, startTime, endTime, timeInt, slacNum, jlabNum,
-             calibSession=None, refGradVal=None):
-        # type: (datetime, datetime, int, int, int, CalibDataSession, float) -> int
-        return DataSession.hash(startTime, endTime, timeInt, slacNum, jlabNum)
-
-    # calibSession and refGradVal are unused here, they're just there to match
-    # the signature of the overloading method in Cavity (which is why they're in
-    # the signature for Container - could probably figure out a way around this)
-    def addDataSessionFromRow(self, row, indices, refHeatLoad,
-                              calibSession=None, refGradVal=None):
-        # type: (List[str], dict, float, CalibDataSession, float) -> CalibDataSession
-
-        startTime, endTime, timeInterval = getTimeParams(row, indices)
-
-        return self.addDataSession(startTime, endTime, timeInterval,
-                                   float(row[indices["jtIdx"]]),
-                                   refHeatLoad)
-
-    def getPVs(self):
-        # type: () -> List[str]
-        return ([self.valvePV, self.dsLevelPV, self.usLevelPV]
-                + self.heaterDesPVs + self.heaterActPVs)
-
-    def walkHeaters(self, perHeaterDelta):
-        # type: (int) -> None
-
-        # negative if we're decrementing heat
-        step = 1 if perHeaterDelta > 0 else -1
-
-        for _ in range(abs(perHeaterDelta)):
-            for heaterSetpointPV in self.heaterDesPVs:
-                currVal = float(cagetPV(heaterSetpointPV))
-                caputPV(heaterSetpointPV, str(currVal + step))
-                writeAndWait("\nWaiting 30s for cryo to stabilize...\n", 30)
-
-    def genDataSession(self, startTime, endTime, timeInt, refValvePos,
-                       refHeatLoad, refGradVal=None, calibSession=None):
-        # type: (datetime, datetime, int, float, float, float, CalibDataSession) -> CalibDataSession
-        return CalibDataSession(self, startTime, endTime, timeInt, refValvePos,
-                                refHeatLoad)
-
-    def runCalibration(self, refValvePos=None):
-        # type: (float) -> (CalibDataSession, float)
-
-        def launchHeaterRun():
-            # type: () -> None
-            print("Ramping heaters to the next setting...")
-
-            self.walkHeaters(1)
-            runStartTime = datetime.now()
-
-            writeAndWait(
-                "\nWaiting either 40 minutes or for the LL to drop below"
-                " {NUM}...".format(NUM=MIN_DS_LL))
-
-            while ((datetime.now() - runStartTime).total_seconds() < 2400
-                   and float(cagetPV(self.dsLevelPV)) > MIN_DS_LL):
-                writeAndWait(".", 10)
-
-            print("\nDone\n")
-
-        # Check whether or not we've already found a good JT position during
-        # this program execution
-        if not refValvePos:
-            refValvePos = self.getRefValvePos(2)
-
-        self.waitForCryo(refValvePos)
-
-        startTime = datetime.now()
-
-        for _ in range(NUM_CAL_RUNS - 1):
-            launchHeaterRun()
-
-            print("Please ask the cryo group to refill to {LL} on the"
-                  " downstream sensor".format(LL=MAX_DS_LL))
-
-            self.waitForCryo(refValvePos)
-
-        # Kinda jank way to avoid waiting for cryo conditions after the final
-        # run
-        launchHeaterRun()
-
-        endTime = datetime.now()
-
-        print("\nStart Time: {START}".format(START=startTime))
-        print("End Time: {END}".format(END=datetime.now()))
-
-        duration = (datetime.now() - startTime).total_seconds() / 3600
-        print("Duration in hours: {DUR}".format(DUR=duration))
-
-        # Walking the heaters back to their starting settings
-        self.walkHeaters(-NUM_CAL_RUNS)
-
-        dataSession = self.addDataSession(startTime, endTime,
-                                          MYSAMPLER_TIME_INTERVAL,
-                                          refValvePos)
-
-        # Record this calibration dataSession's metadata
-        with open(self.idxFile, 'a') as f:
-            csvWriter = writer(f)
-            csvWriter.writerow(
-                [self.cryModNumJLAB, dataSession.refHeatLoad,
-                 refValvePos, startTime.strftime("%m/%d/%y %H:%M"),
-                 endTime.strftime("%m/%d/%y %H:%M"),
-                 MYSAMPLER_TIME_INTERVAL])
-
-        return dataSession, refValvePos
-
-
-class Cavity(Container):
-
-    def __init__(self, cryMod, cavNumber):
-        # type: (Cryomodule, int) -> None
-
-        super(Cavity, self).__init__(cryMod.cryModNumSLAC, cryMod.cryModNumJLAB)
-        self.parent = cryMod
-
-        self.cavNum = cavNumber
-        self._fieldEmissionPVs = None
-
-    @property
-    def name(self):
-        # type: () -> str
-        return "Cavity {CAVNUM}".format(CAVNUM=self.cavNum)
-
-    @property
-    def idxFile(self):
-        # type: () -> str
-        return ("q0Measurements/q0MeasurementsCM{CM}.csv"
-                .format(CM=self.parent.cryModNumSLAC))
-
-    @property
-    def heaterDesPVs(self):
-        # type: () -> List[str]
-        return self.parent.heaterDesPVs
-
-    @property
-    def heaterActPVs(self):
-        # type: () -> List[str]
-        return self.parent.heaterActPVs
-
-    @property
-    def gradPV(self):
-        # type: () -> str
-        return self.genAcclPV("GACT")
-        
-    @property
-    def fieldEmissionPVs(self):
-        # type: () -> List[str]
-        if not self._fieldEmissionPVs:
-            lst = [self.gradPV]
-            for suffix in ["ADES", "FWD:PWRMEAN", "REV:PWRMEAN", "CAV:PWRMEAN",
-                           "DF"]:
-                lst.append(self.genAcclPV(suffix))
-                
-            for suffix in ["PEAK", "AVG"]:
-                for i in range(1, 3):
-                    lst.append("HOM:PWR{IDX}:POWER_{SUFF}".format(IDX=i,
-                                                                  SUFF=suffix))
-            
-            for i in range(1, 10):
-                lst.append("IDRFEL1RAD0{IDX}".format(IDX=i))
-                lst.append("IDRFEL2RAD0{IDX}".format(IDX=i))
-                
-            for i in range(1, 3):
-                lst.append("IDRFEL{IDX}RAD10".format(IDX=i))
-                lst.append("IDRFEL{IDX}HVMON".format(IDX=i))
-            
-            lst.append(self.dsPressurePV)
-                        
-            self._fieldEmissionPVs = lst
-            
-        return self._fieldEmissionPVs
-
-
-    # refGradVal and calibSession are required parameters but are nullable to
-    # match the signature in Container
-    def genDataSession(self, startTime, endTime, timeInt, refValvePos,
-                       refHeatLoad, refGradVal=None, calibSession=None):
-        # type: (datetime, datetime, int, float, float, float, CalibDataSession) -> Q0DataSession
-        return Q0DataSession(self, startTime, endTime, timeInt, refValvePos,
-                             refHeatLoad, refGradVal, calibSession)
-
-    def hash(self, startTime, endTime, timeInt, slacNum, jlabNum,
-             calibSession=None, refGradVal=None):
-        # type: (datetime, datetime, int, int, int, CalibDataSession, float) -> int
-        return Q0DataSession.hash(startTime, endTime, timeInt, slacNum, jlabNum,
-                                  calibSession, refGradVal)
-
-    def walkHeaters(self, perHeaterDelta):
-        # type: (int) -> None
-        self.parent.walkHeaters(perHeaterDelta)
-
-    # calibSession and refGradVal are required parameters for Cavity data
-    # sessions, but they're nullable to match the signature in Container
-    def addDataSessionFromRow(self, row, indices, refHeatLoad,
-                              calibSession=None, refGradVal=None):
-        # type: (List[str], Dict[str, int], float, CalibDataSession, float) -> Q0DataSession
-
-        startTime, endTime, timeInterval = getTimeParams(row, indices)
-
-        return self.addDataSession(startTime, endTime, timeInterval,
-                                   float(row[indices["jtIdx"]]), refHeatLoad,
-                                   refGradVal, calibSession)
-
-    def genPV(self, formatStr, suffix):
-        # type: (str, str) -> str
-        return formatStr.format(CM=self.cryModNumJLAB, CAV=self.cavNum,
-                                SUFF=suffix)
-
-    def genAcclPV(self, suffix):
-        # type: (str) -> str
-        return self.genPV("ACCL:L1B:0{CM}{CAV}0:{SUFF}", suffix)
-
-    def getPVs(self):
-        # type: () -> List[str]
-        return ([self.parent.valvePV, self.parent.dsLevelPV,
-                 self.parent.usLevelPV, self.gradPV,
-                 self.parent.dsPressurePV] + self.parent.heaterDesPVs
-                + self.parent.heaterActPVs)
-
-    # Checks that the parameters associated with acquisition of the cavity RF
-    # waveforms are configured properly
-    def checkAcqControl(self):
-        # type: () -> None
-        print("Checking Waveform Data Acquisition Control...")
-        for infix in ["CAV", "FWD", "REV", "DRV", "DAC"]:
-            enablePV = self.genAcclPV(infix + ":ENABLE")
-            if float(cagetPV(enablePV)) != 1:
-                print("Enabling {INFIX}".format(INFIX=infix))
-                caputPV(enablePV, "1")
-
-        suffixValPairs = [("MODE", 1), ("HLDOFF", 0.1), ("STAT_START", 0.065),
-                          ("STAT_WIDTH", 0.004), ("DECIM", 255)]
-
-        for suffix, val in suffixValPairs:
-            pv = self.genAcclPV("ACQ_" + suffix)
-            if float(cagetPV(enablePV)) != val:
-                print("Setting {SUFFIX}".format(SUFFIX=suffix))
-                caputPV(pv, str(val))
-
-    def setPowerStateSSA(self, turnOn):
-        # type: (bool) -> None
-
-        # Using double curly braces to trick it into a partial formatting
-        ssaFormatPV = self.genAcclPV("SSA:{SUFFIX}")
-
-        def genPV(suffix):
-            return ssaFormatPV.format(SUFFIX=suffix)
-
-        ssaStatusPV = genPV("StatusMsg")
-
-        value = cagetPV(ssaStatusPV)
-
-        if turnOn:
-            stateMap = {"desired": "3", "opposite": "2", "pv": "PowerOn"}
-        else:
-            stateMap = {"desired": "2", "opposite": "3", "pv": "PowerOff"}
-
-        if value != stateMap["desired"]:
-            if value == stateMap["opposite"]:
-                print("\nSetting SSA power...")
-                caputPV(genPV(stateMap["pv"]), "1")
-
-                if cagetPV(ssaStatusPV) != stateMap["desired"]:
-                    raise AssertionError("Could not set SSA Power")
-
-            else:
-                print("\nResetting SSA...")
-                caputPV(genPV("FaultReset"), "1")
-
-                if cagetPV(ssaStatusPV) not in ["2", "3"]:
-                    raise AssertionError("Could not reset SSA")
-
-                self.setPowerStateSSA(turnOn)
-
-        print("SSA power set\n")
-
-    ############################################################################
-    # Characterize various cavity parameters.
-    # * Runs the SSA through its range and constructs a polynomial describing
-    #   the relationship between requested SSA output and actual output
-    # * Calibrates the cavity's RF probe so that the gradient readback will be
-    #   accurate.
-    ############################################################################
-    def characterize(self):
-        # type: () -> None
-
-        def pushAndWait(suffix):
-            caputPV(self.genAcclPV(suffix), "1")
-            sleep(10)
-
-        def checkAndPush(basePV, pushPV, param, newPV=None):
-            oldVal = float(cagetPV(self.genAcclPV(basePV)))
-
-            newVal = (float(cagetPV(self.genAcclPV(newPV)))
-                      if newPV
-                      else float(cagetPV(self.genAcclPV(basePV + "_NEW"))))
-
-            if abs(newVal - oldVal) < 0.15:
-                pushAndWait(pushPV)
-
-            else:
-                raise AssertionError(
-                    "Old and new {PARAM} differ by more than 0.15"
-                    " - please inspect and push manually"
-                    .format(PARAM=param))
-
-        pushAndWait("SSACALSTRT")
-
-        checkAndPush("SLOPE", "PUSH_SSASLOPE.PROC", "slopes")
-
-        pushAndWait("PROBECALSTRT")
-
-        checkAndPush("QLOADED", "PUSH_QLOADED.PROC", "Loaded Qs")
-
-        checkAndPush("CAV:SCALER_SEL.B", "PUSH_CAV_SCALE.PROC", "Cavity Scales",
-                     "CAV:CAL_SCALEB_NEW")
-
-    # Switches the cavity to a given operational mode (pulsed, CW, etc.)
-    def setModeRF(self, modeDesired):
-        # type: (str) -> None
-
-        rfModePV = self.genAcclPV("RFMODECTRL")
-
-        if cagetPV(rfModePV) is not modeDesired:
-            caputPV(rfModePV, modeDesired)
-            assert cagetPV(rfModePV) == modeDesired, "Unable to set RF mode"
-
-    # Turn the cavity on or off
-    def setStateRF(self, turnOn):
-        # type: (bool) -> None
-
-        rfStatePV = self.genAcclPV("RFSTATE")
-        rfControlPV = self.genAcclPV("RFCTRL")
-
-        rfState = cagetPV(rfStatePV)
-
-        desiredState = ("1" if turnOn else "0")
-
-        if rfState != desiredState:
-            print("\nSetting RF State...")
-            caputPV(rfControlPV, desiredState)
-
-        print("RF state set\n")
-
-    # Many of the changes made to a cavity don't actually take effect until the
-    # go button is pressed
-    def pushGoButton(self):
-        # type: (Cavity) -> None
-        rfStatePV = self.genAcclPV("PULSEONSTRT")
-        caputPV(rfStatePV, "1")
-        sleep(2)
-        if cagetPV(rfStatePV) != "1":
-            raise AssertionError("Unable to set RF state")
-
-    # In pulsed mode the cavity has a duty cycle determined by the on time and
-    # off time. We want the on time to be 70 ms or else the various cavity
-    # parameters calculated from the waveform (e.g. the RF gradient) won't be
-    # accurate.
-    def checkAndSetOnTime(self):
-        # type: () -> None
-        print("Checking RF Pulse On Time...")
-        onTimePV = self.genAcclPV("PULSE_ONTIME")
-        onTime = cagetPV(onTimePV)
-        if onTime != "70":
-            print("Setting RF Pulse On Time to 70 ms")
-            caputPV(onTimePV, "70")
-            self.pushGoButton()
-
-    # Ramps the cavity's RF drive (only relevant in pulsed mode) up until the RF
-    # gradient is high enough for phasing
-    def checkAndSetDrive(self):
-        # type: () -> None
-
-        print("Checking drive...")
-
-        drivePV = self.genAcclPV("SEL_ASET")
-        currDrive = float(cagetPV(drivePV))
-
-        while (float(cagetPV(self.gradPV)) < 1) or (currDrive < 15):
-            print("Increasing drive...")
-            driveDes = str(currDrive + 1)
-
-            caputPV(drivePV, driveDes)
-            self.pushGoButton()
-
-            currDrive = float(cagetPV(drivePV))
-
-        print("Drive set")
-
-    # Corrects the cavity phasing in pulsed mode based on analysis of the RF
-    # waveform. Doesn't currently work if the phase is very far off and the
-    # waveform is distorted.
-    def phaseCavity(self):
-        # type: () -> None
-
-        waveformFormatStr = self.genAcclPV("{INFIX}:AWF")
-
-        def getWaveformPV(infix):
-            return waveformFormatStr.format(INFIX=infix)
-
-        # Get rid of trailing zeros - might be more elegant way of doing this
-        def trimWaveform(inputWaveform):
-            try:
-                maxValIdx = inputWaveform.index(max(inputWaveform))
-                del inputWaveform[maxValIdx:]
-
-                first = inputWaveform.pop(0)
-                while inputWaveform[0] >= first:
-                    first = inputWaveform.pop(0)
-            except IndexError:
-                pass
-
-        def getAndTrimWaveforms():
-            res = []
-
-            for suffix in ["REV", "FWD", "CAV"]:
-                res.append(cagetPV(getWaveformPV(suffix), startIdx=2))
-                res[-1] = list(map(lambda x: float(x), res[-1]))
-                trimWaveform(res[-1])
-
-            return res
-
-        def getLine(inputWaveform, lbl):
-            return ax.plot(range(len(inputWaveform)), inputWaveform, label=lbl)
-
-        # The waveforms have trailing and leading tails down to zero that would
-        # mess with our analysis - have to trim those off.
-        revWaveform, fwdWaveform, cavWaveform = getAndTrimWaveforms()
-
-        plt.ion()
-        ax = genAxis("Waveforms", "Seconds", "Amplitude")
-
-        ax.set_autoscale_on(True)
-        ax.autoscale_view(True, True, True)
-
-        lineRev, = getLine(revWaveform, "Reverse")
-        lineCav, = getLine(cavWaveform, "Cavity")
-        lineFwd, = getLine(fwdWaveform, "Forward")
-
-        ax.figure.canvas.draw()
-        ax.figure.canvas.flush_events()
-
-        phasePV = self.genAcclPV("SEL_POFF")
-
-        # When the cavity is properly phased the reverse waveform should dip
-        # down very close to zero. Phasing the cavity consists of minimizing
-        # that minimum value as we vary the RF phase.
-        minVal = min(revWaveform)
-
-        print("Minimum reverse waveform value: {MIN}".format(MIN=minVal))
-        step = 1
-
-        while abs(minVal) > 0.5:
-            val = float(cagetPV(phasePV))
-
-            print("step: {STEP}".format(STEP=step))
-            newVal = val + step
-            caputPV(phasePV, str(newVal))
-
-            if float(cagetPV(phasePV)) != newVal:
-                writeAndFlushStdErr("Mismatch between desired and actual phase")
-
-            revWaveform, fwdWaveform, cavWaveform = getAndTrimWaveforms()
-
-            lineWaveformPairs = [(lineRev, revWaveform), (lineCav, cavWaveform),
-                                 (lineFwd, fwdWaveform)]
-
-            for line, waveform in lineWaveformPairs:
-                line.set_data(range(len(waveform)), waveform)
-
-            ax.set_autoscale_on(True)
-            ax.autoscale_view(True, True, True)
-
-            ax.figure.canvas.draw()
-            ax.figure.canvas.flush_events()
-
-            prevMin = minVal
-            minVal = min(revWaveform)
-            print("Minimum reverse waveform value: {MIN}".format(MIN=minVal))
-
-            # I think this accounts for inflection points? Hopefully the
-            # decrease in step size addresses the potential for it to get stuck
-            if (prevMin <= 0 < minVal) or (prevMin >= 0 > minVal):
-                step *= -0.5
-
-            elif abs(minVal) > abs(prevMin) + 0.01:
-                step *= -1
-
-    # Lowers the requested CW amplitude to a safe level where cavities have a
-    # very low chance of quenching at turnon
-    def lowerAmplitude(self):
-        # type: () -> None
-        print("Lowering amplitude")
-        caputPV(self.genAcclPV("ADES"), "2")
-
-    # Walks the cavity to a given gradient in CW mode with exponential back-off
-    # in the step size (steps get smaller each time you cross over the desired
-    # gradient until the error is very low)
-    def walkToGradient(self, desiredGradient, step=0.5, time=0, pv="ADES",
-                       getFieldEmissionData=False):
-        # type: (float) -> None
-        amplitudePV = self.genAcclPV(pv)
-        # step = 0.5
-        gradient = float(cagetPV(self.gradPV))
-        prevGradient = gradient
-        diff = gradient - desiredGradient
-        prevDiff = diff
-        writeAndWait("\nWalking gradient...")
-        
-        prevTime = datetime.now()
-        
-        if getFieldEmissionData:
-            formatter = "/u/home/zacarias/Documents/FE/FE_CM{CM}_CAV{CAV}_{DATE}.csv"
-            filename = formatter.format(CM=self.cryModNumSLAC,
-                                        CAV=self.cavNum,
-                                        DATE=datetime.now())
-            filename = filename.replace(" ", "_")
-            filename = filename.replace(":", "-")
-                
-            with open(filename, "w+") as f:
-                csvWriter = writer(f)
-                csvWriter.writerow(["time"] + self.fieldEmissionPVs)
-
-        while abs(diff) > 0.05:
-        
-            if getFieldEmissionData:
-            
-                with open(filename, "a") as f:
-                    csvWriter = writer(f)
-                    row = [datetime.now()]
-                    
-                    for fieldEmissionPV in self.fieldEmissionPVs:
-                        row.append(cagetPV(fieldEmissionPV))
-                        
-                    csvWriter.writerow(row)
-                
-            gradient = float(cagetPV(self.gradPV))
-
-            if gradient < (prevGradient * 0.9):
-                formatStr = "Detected a quench at {GRAD} - aborting"
-                raise AssertionError(formatStr.format(GRAD=prevGradient))
-
-            if (datetime.now() - prevTime).total_seconds() >= time:
-                writeAndWait(".")
-                
-                currAmp = float(cagetPV(amplitudePV))
-                diff = gradient - desiredGradient
-                mult = 1 if (diff <= 0) else -1
-
-                if (prevDiff >= 0 > diff) or (prevDiff <= 0 < diff):
-                    step *= (0.5 if step > 0.01 else 1.5)
-
-                prevGradient = gradient
-                caputPV(amplitudePV, str(currAmp + mult * step))
-                if pv == "SEL_ASET":
-                    self.pushGoButton()
-
-                prevDiff = diff
-                prevTime = datetime.now()
-                
-            sleep(2.5)
-
-        print("\nGradient at desired value")
-
-    # When cavities are turned on in CW mode they slowly heat up, which causes
-    # the gradient to drop over time. This function holds the gradient at the
-    # requested value during the Q0 run.
-    def holdGradient(self, desiredGradient, minutes=40, minLL=MIN_DS_LL):
-        # type: (float, float, float) -> datetime
-
-        amplitudePV = self.genAcclPV("ADES")
-
-        startTime = datetime.now()
-
-        step = 0.01
-        prevDiff = float(cagetPV(self.gradPV)) - desiredGradient
-
-        print("\nStart time: {START}".format(START=startTime))
-
-        writeAndWait("\nWaiting either {LEN} minutes or for the LL to drop "
-                     "below {MIN}...".format(LEN=minutes, MIN=minLL))
-
-        hitTarget = False
-
-        while ((datetime.now() - startTime).total_seconds() < (minutes * 60)
-               and float(cagetPV(self.dsLevelPV)) > minLL):
-
-            gradient = float(cagetPV(self.gradPV))
-
-            # If the gradient suddenly drops by a noticeable amount, that
-            # probably indicates a quench in progress and we should abort
-            if hitTarget and gradient <= (desiredGradient * 0.9):
-                raise AssertionError("Detected a quench - aborting")
-
-            currAmp = float(cagetPV(amplitudePV))
-
-            diff = gradient - desiredGradient
-
-            if abs(diff) <= 0.01:
-                hitTarget = True
-
-            mult = 1 if (diff <= 0) else -1
-
-            if (prevDiff >= 0 > diff) or (prevDiff <= 0 < diff):
-                step *= (0.5 if step > 0.01 else 1.5)
-
-            caputPV(amplitudePV, str(currAmp + mult * step))
-
-            prevDiff = diff
-
-            writeAndWait(".", 15)
-
-        print("\nEnd Time: {END}".format(END=datetime.now()))
-        duration = (datetime.now() - startTime).total_seconds() / 3600
-        print("Duration in hours: {DUR}".format(DUR=duration))
-        return startTime
-
-    def powerDown(self):
-        # type: (Cavity) -> None
-        try:
-            print("\nPowering down...")
-            self.setStateRF(False)
-            self.setPowerStateSSA(False)
-            caputPV(self.genAcclPV("SEL_ASET"), "15")
-            self.lowerAmplitude()
-        except(CalledProcessError, IndexError, OSError,
-               ValueError, AssertionError) as e:
-            writeAndFlushStdErr("Powering down failed with error:\n{E}\n"
-                                .format(E=e))
-
-    # After doing a data run with the cavity's RF on we also do a run with the
-    # electric heaters turned up by a known amount. This is used to reduce the
-    # error in our calculated RF heat load due to the JT valve not being at
-    # exactly the correct position to keep the liquid level steady over time,
-    # which would show up as an extra term in the heat load.
-    def launchHeaterRun(self, desPos):
-        # type: (Cavity, float) -> datetime
-
-        print("**** REMINDER: refills aren't automated - please contact the"
-              " cryo group ****")
-        self.waitForCryo(desPos)
-
-        self.walkHeaters(3)
-
-        startTime = datetime.now()
-
-        print("\nStart time: {START}".format(START=startTime))
-
-        writeAndWait("\nWaiting either 40 minutes or for the LL to drop below"
-                     " {NUM}...".format(NUM=MIN_DS_LL))
-
-        while ((datetime.now() - startTime).total_seconds() < 2400
-               and float(cagetPV(self.dsLevelPV)) > MIN_DS_LL):
-            writeAndWait(".", 15)
-
-        endTime = datetime.now()
-
-        print("\nEnd Time: {END}".format(END=endTime))
-        duration = (endTime - startTime).total_seconds() / 3600
-        print("Duration in hours: {DUR}".format(DUR=duration))
-
-        self.walkHeaters(-3)
-
-        return endTime
-
-    def runQ0Meas(self, desiredGradient, calibSession=None, refValvePos=None):
-        # type: (Cavity, float, CalibDataSession, float) -> (Q0DataSession, float)
-        try:
-            if not refValvePos:
-                refValvePos = self.getRefValvePos(2)
-
-            self.waitForCryo(refValvePos)
-
-            self.checkAcqControl()
-            self.setPowerStateSSA(True)
-            self.characterize()
-
-            # Setting the RF low and ramping up is time consuming so we skip it
-            # during testing
-            if not TEST_MODE:
-                caputPV(self.genAcclPV("SEL_ASET"), "15")
-
-            # Start with pulsed mode
-            self.setModeRF("4")
-
-            self.setStateRF(True)
-            self.pushGoButton()
-
-            self.checkAndSetOnTime()
-            self.checkAndSetDrive()
-
-            self.phaseCavity()
-
-            if not TEST_MODE:
-                self.lowerAmplitude()
-
-            # go to CW
-            self.setModeRF("2")
-
-            self.walkToGradient(desiredGradient)
-
-            startTime = self.holdGradient(desiredGradient)
-
-            self.powerDown()
-
-            endTime = self.launchHeaterRun(refValvePos)
-
-            session = self.addDataSession(startTime, endTime,
-                                          MYSAMPLER_TIME_INTERVAL,
-                                          refValvePos,
-                                          refGradVal=desiredGradient,
-                                          calibSession=calibSession)
-
-            with open(self.idxFile, 'a') as f:
-                csvWriter = writer(f)
-                csvWriter.writerow([self.cavNum, desiredGradient, refValvePos,
-                                    startTime.strftime("%m/%d/%y %H:%M"),
-                                    endTime.strftime("%m/%d/%y %H:%M"),
-                                    session.refHeatLoad,
-                                    MYSAMPLER_TIME_INTERVAL])
-
-            print("\nStart Time: {START}".format(START=startTime))
-            print("End Time: {END}".format(END=endTime))
-
-            duration = (endTime - startTime).total_seconds() / 3600
-            print("Duration in hours: {DUR}".format(DUR=duration))
-
-            return session, refValvePos
-
-        except(CalledProcessError, IndexError, OSError, ValueError,
-               AssertionError) as e:
-            writeAndFlushStdErr(
-                "Procedure failed with error:\n{E}\n".format(E=e))
-            self.powerDown()
-
-
-class DataSession(object):
-
-    __metaclass__ = ABCMeta
-
-    def __init__(self, container, startTime, endTime, timeInt, refValvePos,
-                 refHeatLoad):
-        # type: (Container, datetime, datetime, int, float, float) -> None
-
-        self.container = container
-        self.dataRuns = []  # type: List[DataRun]
-        self.heaterRunIdxs = []
-        self.rfRunIdxs = []
-
-        self._pvBuffMap = None
-
-        self._dataFileName = None
-        self._numPoints = None
-        self.refValvePos = refValvePos
-        self.refHeatLoad = refHeatLoad
-        self.timeInt = timeInt
-        self.startTime = startTime
-        self.endTime = endTime
-
-        self.unixTimeBuff = []
-        self.timeBuff = []
-        self.valvePosBuff = []
-        self.dsLevelBuff = []
-        self.gradBuff = []
-        self.dsPressBuff = []
-        self.elecHeatDesBuff = []
-        self.elecHeatActBuff = []
-
-        # The plot of the raw downstream liquid level data
-        self.liquidVsTimeAxis = None
-
-    def __hash__(self):
-        return self.hash(self.startTime, self.endTime, self.timeInt,
-                         self.container.cryModNumSLAC,
-                         self.container.cryModNumJLAB)
-
-    def __str__(self):
-        return ("{START} to {END} ({RATE}s sample interval)"
-                .format(START=self.startTime, END=self.endTime,
-                        RATE=self.timeInt))
-
-    @abstractproperty
-    def calibSlope(self):
-        raise NotImplementedError
-
-    @abstractproperty
-    def heatAdjustment(self):
-        raise NotImplementedError
-
-    @abstractproperty
-    def fileName(self):
-        raise NotImplementedError
-
-    @abstractproperty
-    def fileNameFormatter(self):
-        raise NotImplementedError
-
-    @abstractproperty
-    def adjustedRunSlopes(self):
-        raise NotImplementedError
-
-    # Takes the data in an session's buffers and slices it into data "runs"
-    # based on cavity heater settings
-    @abstractmethod
-    def populateRuns(self):
-        raise NotImplementedError
-
-    # Iterates over this session's data runs, plots them, and fits trend lines
-    # to them
-    @abstractmethod
-    def processRuns(self):
-        raise NotImplementedError
-
-    # Takes three related arrays, plots them, and fits some trend lines
-    @abstractmethod
-    def plotAndFitData(self):
-        raise NotImplementedError
-
-    @abstractmethod
-    def getTotalHeatDelta(self, startIdx, currIdx):
-        raise NotImplementedError
-
-    @abstractmethod
-    def printSessionReport(self):
-        raise NotImplementedError
-
-    @property
-    def pvBuffMap(self):
-        # type: () -> Dict[str, List[Union[datetime, float]]]
-        if not self._pvBuffMap:
-            raise NotImplementedError
-
-        return self._pvBuffMap
-
-    @property
-    def runElecHeatLoads(self):
-        # type: () -> List[float]
-        return [self.dataRuns[runIdx].elecHeatLoadAct for runIdx
-                in self.heaterRunIdxs]
-
-    @property
-    def numPoints(self):
-        # type: () -> int
-        if not self._numPoints:
-            self._numPoints = int((self.endTime
-                                   - self.startTime).total_seconds()
-                                  / self.timeInt)
-        return self._numPoints
-
-    ############################################################################
-    # A hash is effectively a unique numerical identifier. The purpose of a
-    # hash function is to generate an ID for an object. In this case, we
-    # consider data sessions to be identical if they have the same start & end
-    # timeStamps, mySampler time interval, and cryomodule numbers. This function
-    # takes all of those parameters and XORs (the ^ symbol) them.
-    #
-    # What is an XOR? It's an operator that takes two bit strings and goes
-    # through them, bit by bit, returning True (1) only if one bit is 0 and the
-    # other is 1
-    #
-    # EX) consider the following two bit strings a, b, and c = a^b:
-    #       a: 101010010010 (2706 in base 10)
-    #       b: 100010101011 (2219)
-    #       ---------------
-    #       c: 001000111001 (569)
-    #
-    # What we're doing here is taking each input data object's built-in hash
-    # function (which returns an int) and XORing those ints together. It's not
-    # QUITE unique, but XOR is the accepted way to hash in Python because
-    # collisions are extremely rare (especially considering how many inputs we
-    # have)
-    #
-    # As to WHY we're doing this, it's to have an easy way to compare
-    # two data sessions so that we can avoid creating (and storing) duplicate
-    # data sessions in the Container
-    ############################################################################
-    @staticmethod
-    def hash(startTime, endTime, timeInt, slacNum, jlabNum, calibSession=None,
-             refGradVal=None):
-        # type: (datetime, datetime, int, int, int, CalibDataSession, float) -> int
-        return (hash(startTime) ^ hash(endTime) ^ hash(timeInt) ^ hash(slacNum)
-                ^ hash(jlabNum) ^ hash(calibSession) ^ hash(refGradVal))
-
-    # generates a CSV data file (with the raw data from this data session) if
-    # one doesn't already exist
-    def generateCSV(self):
-        # type: () -> Optional[str]
-
-        def populateHeaterCols(pvList, buff):
-            # type: (List[str], List[float]) -> None
-            for heaterPV in pvList:
-                buff.append(header.index(heaterPV))
-
-        if isfile(self.fileName):
-            return self.fileName
-
-        csvReader = parseRawData(self.startTime, self.numPoints,
-                                 self.container.getPVs(), self.timeInt)
-
-        if not csvReader:
-            return None
-
-        else:
-
-            # TODO test new file generation to see if deepcopy was necessary
-            header = csvReader.next()
-
-            heaterDesCols = []
-            # TODO not tested yet, so not deleting old code
-            populateHeaterCols(self.container.heaterDesPVs, heaterDesCols)
-
-            heaterActCols = []
-            populateHeaterCols(self.container.heaterActPVs, heaterActCols)
-
-            # So that we don't corrupt the indices while we're deleting them
-            colsToDelete = sorted(heaterDesCols + heaterActCols, reverse=True)
-
-            for index in colsToDelete:
-                del header[index]
-
-            header.append("Electric Heat Load Setpoint")
-            header.append("Electric Heat Load Readback")
-
-            # We're collapsing the readback for each cavity's desired and actual
-            # electric heat load into two sum columns (instead of 16 individual
-            # columns)
-            # noinspection PyTypeChecker
-            with open(self.fileName, 'wb') as f:
-                csvWriter = writer(f, delimiter=',')
-                csvWriter.writerow(header)
-
-                for row in csvReader:
-                    # trimmedRow = deepcopy(row)
-
-                    heatLoadSetpoint = 0
-
-                    for col in heaterDesCols:
-                        try:
-                            heatLoadSetpoint += float(row[col])
-                        except ValueError:
-                            heatLoadSetpoint = None
-                            break
-
-                    heatLoadAct = 0
-
-                    for col in heaterActCols:
-                        try:
-                            heatLoadAct += float(row[col])
-                        except ValueError:
-                            heatLoadAct = None
-                            break
-
-                    for index in colsToDelete:
-                        del row[index]
-
-                    row.append(str(heatLoadSetpoint))
-                    row.append(str(heatLoadAct))
-                    csvWriter.writerow(row)
-
-            return self.fileName
-
-    def processData(self):
-        # type: () -> None
-
-        self.parseDataFromCSV()
-        self.populateRuns()
-
-        if not self.dataRuns:
-            print("{name} has no runs to process and plot."
-                  .format(name=self.container.name))
-            return
-
-        self.adjustForSettle()
-        self.processRuns()
-        self.plotAndFitData()
-
-    # parses CSV data to populate the given session's data buffers
-    def parseDataFromCSV(self):
-        # type: () -> None
-        def linkBuffToColumn(column, dataBuff, headerRow):
-            try:
-                columnDict[column] = {"idx": headerRow.index(column),
-                                      "buffer": dataBuff}
-            except ValueError:
-                writeAndFlushStdErr("Column " + column + " not found in CSV\n")
-
-        columnDict = {}
-
-        # noinspection PyTypeChecker
-        with open(self.fileName) as csvFile:
-
-            csvReader = reader(csvFile)
-            header = csvReader.next()
-
-            # Figures out the CSV column that has that PV's data and maps it
-            for pv, dataBuffer in self.pvBuffMap.items():
-                linkBuffToColumn(pv, dataBuffer, header)
-
-            linkBuffToColumn("Electric Heat Load Setpoint",
-                             self.elecHeatDesBuff, header)
-
-            linkBuffToColumn("Electric Heat Load Readback",
-                             self.elecHeatActBuff, header)
-
-            try:
-                # Data fetched from the JLab archiver has the timestamp column
-                # labeled "Date"
-                timeIdx = header.index("Date")
-                datetimeFormatStr = "%Y-%m-%d-%H:%M:%S"
-
-            except ValueError:
-                # Data exported from MyaPlot has the timestamp column labeled
-                # "time"
-                timeIdx = header.index("time")
-                datetimeFormatStr = "%Y-%m-%d %H:%M:%S"
-
-            timeZero = datetime.utcfromtimestamp(0)
-
-            for row in csvReader:
-                dt = datetime.strptime(row[timeIdx], datetimeFormatStr)
-
-                self.timeBuff.append(dt)
-
-                # We use Unix time to make the math easier during data
-                # processing
-                self.unixTimeBuff.append((dt - timeZero).total_seconds())
-
-                # Actually parsing the CSV data into the buffers
-                for col, idxBuffDict in columnDict.items():
-                    try:
-                        idxBuffDict["buffer"].append(
-                            float(row[idxBuffDict["idx"]]))
-                    except ValueError:
-                        writeAndFlushStdErr("Could not fill buffer: " + str(col)
-                                            + "\n")
-                        idxBuffDict["buffer"].append(None)
-
-    ############################################################################
-    # adjustForSettle cuts off data that's corrupted because the heat load on
-    # the 2 K helium bath is changing. (When the cavity heater settings or the
-    # RF gradients change, it takes time for that change to become visible to
-    # the helium because there are intermediate structures with heat capacity.)
-    ############################################################################
-    def adjustForSettle(self):
-        # type: () -> None
-
-        for i, run in enumerate(self.dataRuns):
-
-            startIdx = run.startIdx
-
-            totalHeatDelta = self.getTotalHeatDelta(startIdx, i)
-
-            # Calculate the number of data points to be chopped off the
-            # beginning of the data run based on the expected change in the
-            # cryomodule heat load. The scale factor is derived from the
-            # assumption that a 1 W change in the heat load leads to about 25
-            # useless seconds (and that this scales linearly with the change in
-            # heat load, which isn't really true).
-            # noinspection PyTypeChecker
-            cutoff = int(totalHeatDelta * 25)
-
-            run.diagnostics["Cutoff"] = cutoff
-
-            idx = self.dataRuns[i].startIdx
-            startTime = self.unixTimeBuff[idx]
-            duration = 0
-
-            while duration < cutoff:
-                idx += 1
-                duration = self.unixTimeBuff[idx] - startTime
-
-            self.dataRuns[i].startIdx = idx
-
-    def _isEndOfCalibRun(self, idx, elecHeatLoadDes):
-        # type: (int, float) -> bool
-        # Find inflection points for the desired heater setting
-        prevElecHeatLoadDes = (self.elecHeatDesBuff[idx - 1]
-                               if idx > 0 else elecHeatLoadDes)
-
-        heaterChanged = (elecHeatLoadDes != prevElecHeatLoadDes)
-        liqLevelTooLow = (self.dsLevelBuff[idx] < MIN_DS_LL)
-        valveOutsideTol = (abs(self.valvePosBuff[idx] - self.refValvePos)
-                           > VALVE_POSITION_TOLERANCE)
-        isLastElement = (idx == len(self.elecHeatDesBuff) - 1)
-
-        heatersOutsideTol = (abs(elecHeatLoadDes - self.elecHeatActBuff[idx])
-                             >= HEATER_TOLERANCE)
-
-        # A "break" condition defining the end of a run if the desired heater
-        # value changed, or if the upstream liquid level dipped below the
-        # minimum, or if the valve position moved outside the tolerance, or if
-        # we reached the end (which is a kinda jank way of "flushing" the last
-        # run)
-        return (heaterChanged or liqLevelTooLow or valveOutsideTol
-                or isLastElement or heatersOutsideTol)
-
-    def _checkAndFlushRun(self, isEndOfRun, idx, runStartIdx):
-        # type: (bool, int, int) -> int
-        if isEndOfRun:
-            runDuration = (self.unixTimeBuff[idx]
-                           - self.unixTimeBuff[runStartIdx])
-
-            if runDuration >= MIN_RUN_DURATION:
-                self._addRun(runStartIdx, idx - 1)
-
-            return idx
-
-        return runStartIdx
-
-    def _addRun(self, startIdx, endIdx):
-        # type: (int, int) -> None
-        runIdx = len(self.dataRuns)
-        runNum = runIdx + 1
-
-        isHeaterRun = (self.elecHeatDesBuff[startIdx] - self.refHeatLoad) != 0
-        if isHeaterRun:
-            self.dataRuns.append(HeaterDataRun(startIdx, endIdx, self, runNum))
-            self.heaterRunIdxs.append(runIdx)
-        else:
-            # noinspection PyTypeChecker
-            self.dataRuns.append(RFDataRun(startIdx, endIdx, self, runNum))
-            self.rfRunIdxs.append(runIdx)
-
-
-class CalibDataSession(DataSession):
-
-    def __init__(self, container, startTime, endTime, timeInt, refValvePos,
-                 refHeatLoad):
-        # type: (Cryomodule, datetime, datetime, int, float, float) -> None
-
-        super(CalibDataSession, self).__init__(container, startTime, endTime,
-                                               timeInt, refValvePos,
-                                               refHeatLoad)
-
-        # Overloading these to give the IDE type hints
-        self.container = container
-
-        self._pvBuffMap = {self.container.valvePV: self.valvePosBuff,
-                           self.container.dsLevelPV: self.dsLevelBuff}
-
-        self._calibSlope = None
-
-        # If we choose the JT valve position correctly, the calibration curve
-        # should intersect the origin (0 heat load should translate to 0
-        # dLL/dt). The heat adjustment will be equal to the negative x
-        # intercept.
-        self._heatAdjustment = None
-
-        # the dLL/dt vs heat load plot with trend line (back-calculated points
-        # for cavity Q0 sessions are added later)
-        self.heaterCalibAxis = None
-
-        self.generateCSV()
-        self.processData()
-
-    @property
-    def calibSlope(self):
-        # type: () -> float
-        return self._calibSlope
-
-    @property
-    def heatAdjustment(self):
-        # type: () -> float
-        return self._heatAdjustment
-
-    # returns a list of electric heat loads corrected with self.heatAdjustment
-    @property
-    def runElecHeatLoadsAdjusted(self):
-        # type: () -> List[float]
-        # noinspection PyUnresolvedReferences
-        return [self.dataRuns[runIdx].elecHeatLoadActAdjusted for runIdx
-                in self.heaterRunIdxs]
-
-    @property
-    def fileNameFormatter(self):
-        # type: () -> str
-        # e.g. calib_CM12_2019-02-25--11-25_18672.csv
-        return "data/calib/cm{CM}/calib_{cryoMod}{suff}"
-
-    @property
-    def adjustedRunSlopes(self):
-        # type: () -> List[float]
-        return [self.dataRuns[runIdx].slope for runIdx in self.heaterRunIdxs]
-
-    @property
-    def fileName(self):
-        # type: () -> str
-        if not self._dataFileName:
-            # Define a file name for the CSV we're saving. There are calibration
-            # files and q0 measurement files. Both include a time stamp in the
-            # format year-month-day--hour-minute. They also indicate the number
-            # of data points.
-            suffixStr = "{start}{nPoints}.csv"
-            suffix = suffixStr.format(
-                start=self.startTime.strftime("_%Y-%m-%d--%H-%M_"),
-                nPoints=self.numPoints)
-            cryoModStr = "CM{cryMod}".format(
-                cryMod=self.container.cryModNumSLAC)
-
-            self._dataFileName = self.fileNameFormatter.format(
-                cryoMod=cryoModStr, suff=suffix,
-                CM=self.container.cryModNumSLAC)
-
-        return self._dataFileName
-
-    def populateRuns(self):
-        # type: () -> None
-        runStartIdx = 0
-
-        for idx, elecHeatLoad in enumerate(self.elecHeatDesBuff):
-            runStartIdx = self._checkAndFlushRun(
-                self._isEndOfCalibRun(idx, elecHeatLoad), idx, runStartIdx)
-
-    # noinspection PyTupleAssignmentBalance
-    def processRuns(self):
-        # type: () -> None
-        for run in self.dataRuns:
-            run.process()
-
-        # We're dealing with a cryomodule here so we need to calculate the
-        # fit for the heater calibration curve.
-        self._calibSlope, yIntercept = polyfit(self.runElecHeatLoads,
-                                               self.adjustedRunSlopes, 1)
-
-        xIntercept = -yIntercept / self._calibSlope
-
-        self._heatAdjustment = -xIntercept
-
-    def plotAndFitData(self):
-        # type: () -> None
-        # TODO improve plots with human-readable time axis
-
-        plt.rcParams.update({'legend.fontsize': 'small'})
-
-        suffix = " ({name} Heater Calibration)".format(name=self.container.name)
-
-        self.liquidVsTimeAxis = genAxis("Liquid Level vs. Time" + suffix,
-                                        "Unix Time (s)",
-                                        "Downstream Liquid Level (%)")
-
-        for run in self.dataRuns:
-            # First we plot the actual run data
-            self.liquidVsTimeAxis.plot(run.timeStamps, run.data,
-                                       label=run.label)
-
-            # Then we plot the linear fit to the run data
-            self.liquidVsTimeAxis.plot(run.timeStamps, [run.slope * x
-                                                        + run.intercept
-                                                        for x
-                                                        in run.timeStamps])
-
-        self.liquidVsTimeAxis.legend(loc='best')
-        self.heaterCalibAxis = genAxis("Liquid Level Rate of Change vs."
-                                       " Heat Load", "Heat Load (W)",
-                                       "dLL/dt (%/s)")
-
-        self.heaterCalibAxis.plot(self.runElecHeatLoadsAdjusted,
-                                  self.adjustedRunSlopes,
-                                  marker="o", linestyle="None",
-                                  label="Heater Calibration Data")
-
-        slopeStr = '{:.2e}'.format(Decimal(self._calibSlope))
-        labelStr = "Calibration Fit:  {slope} %/(s*W)".format(slope=slopeStr)
-
-        self.heaterCalibAxis.plot(self.runElecHeatLoadsAdjusted,
-                                  [self._calibSlope * x
-                                   for x in self.runElecHeatLoadsAdjusted],
-                                  label=labelStr)
-
-        self.heaterCalibAxis.legend(loc='best')
-
-    def getTotalHeatDelta(self, startIdx, currIdx):
-        # type: (int, int) -> float
-        if currIdx == 0:
-            return self.elecHeatDesBuff[startIdx] - self.refHeatLoad
-
-        else:
-
-            prevStartIdx = self.dataRuns[currIdx - 1].startIdx
-
-            elecHeatDelta = (self.elecHeatDesBuff[startIdx]
-                             - self.elecHeatDesBuff[prevStartIdx])
-
-            return abs(elecHeatDelta)
-
-    def printSessionReport(self):
-        # type: () -> None
-
-        print("\n-------------------------------------")
-        print("---------------- {CM} ----------------"
-              .format(CM=self.container.name))
-        print("-------------------------------------\n")
-
-        for run in self.dataRuns:
-            run.printRunReport()
-
-        print("Calibration curve intercept adjust = {ADJUST} W\n"
-              .format(ADJUST=round(self.heatAdjustment, 4)))
-
-
-class Q0DataSession(DataSession):
-
-    def __init__(self, container, startTime, endTime, timeInt, refValvePos,
-                 refHeatLoad, refGradVal, calibSession):
-        # type: (Cavity, datetime, datetime, int, float, float, float, CalibDataSession) -> None
-
-        super(Q0DataSession, self).__init__(container, startTime, endTime,
-                                            timeInt, refValvePos, refHeatLoad)
-
-        # Overloading these to give the IDE type hints
-        self.container = container
-
-        self._pvBuffMap = {self.container.parent.valvePV: self.valvePosBuff,
-                           self.container.parent.dsLevelPV: self.dsLevelBuff,
-                           self.container.gradPV: self.gradBuff,
-                           self.container.parent.dsPressurePV: self.dsPressBuff}
-
-        self.refGradVal = refGradVal
-        self.calibSession = calibSession
-
-        self.generateCSV()
-        self.processData()
-
-    def __hash__(self):
-        return self.hash(self.startTime, self.endTime, self.timeInt,
-                         self.container.cryModNumSLAC,
-                         self.container.cryModNumJLAB, self.calibSession,
-                         self.refGradVal)
-
-    @property
-    def calibSlope(self):
-        # type: () -> float
-        return self.calibSession.calibSlope
-
-    @property
-    def heatAdjustment(self):
-        # type: () -> float
-        return self.calibSession.heatAdjustment
-
-    @property
-    def fileNameFormatter(self):
-        # type: () -> str
-        return "data/q0meas/cm{CM}/q0meas_{cryoMod}_cav{cavityNum}{suff}"
-
-    # For Q0 data sessions we use the heater run(s) to calculate the heat
-    # adjustment we should apply to the calculated RF heat load before
-    # turning that into a Q0 value
-    @property
-    def avgHeatAdjustment(self):
-        # type: () -> float
-        adjustments = []
-
-        for runIdx in self.heaterRunIdxs:
-            # noinspection PyUnresolvedReferences
-            runAdjustment = self.dataRuns[runIdx].heatAdjustment
-            if runAdjustment:
-                adjustments.append(runAdjustment)
-
-        return mean(adjustments) if adjustments else 0
-
-    # y = (m * x) + b, where y is the dLL/dt, x is the adjusted RF heat load,
-    # and b is the y intercept for the calibration curve (which we normalized
-    # to be 0). This is used when overlaying the RF run slopes on the
-    # calibration curve.
-    @property
-    def adjustedRunSlopes(self):
-        # type: () -> List[float]
-        m = self.calibSession.calibSlope
-        return [(m * self.dataRuns[runIdx].adjustedTotalHeatLoad) for runIdx
-                in self.rfRunIdxs]
-
-    @property
-    def adjustedRunHeatLoadsRF(self):
-        # type: () -> List[float]
-        return [self.dataRuns[runIdx].adjustedTotalHeatLoad for runIdx
-                in self.rfRunIdxs]
-
-    @property
-    def fileName(self):
-        # type: () -> str
-        if not self._dataFileName:
-            suffixStr = "{start}{nPoints}.csv"
-            suffix = suffixStr.format(
-                start=self.startTime.strftime("_%Y-%m-%d--%H-%M_"),
-                nPoints=self.numPoints)
-            cryoModStr = "CM{cryMod}".format(
-                cryMod=self.container.cryModNumSLAC)
-
-            self._dataFileName = self.fileNameFormatter.format(
-                cryoMod=cryoModStr, suff=suffix,
-                cavityNum=self.container.cavNum,
-                CM=self.container.cryModNumSLAC)
-
-        return self._dataFileName
-
-    def populateRuns(self):
-        # type: () -> None
-
-        runStartIdx = 0
-
-        for idx, elecHeatLoad in enumerate(self.elecHeatDesBuff):
-
-            try:
-                gradChanged = (abs(self.gradBuff[idx] - self.gradBuff[idx - 1])
-                               > GRAD_TOLERANCE) if idx != 0 else False
-            except TypeError:
-                gradChanged = False
-
-            isEndOfQ0Run = (self._isEndOfCalibRun(idx, elecHeatLoad)
-                            or gradChanged)
-
-            runStartIdx = self._checkAndFlushRun(isEndOfQ0Run, idx, runStartIdx)
-
-    def processRuns(self):
-        # type: () -> None
-        for run in self.dataRuns:
-            run.process()
-
-    def plotAndFitData(self):
-        # type: () -> None
-        # TODO improve plots with human-readable time axis
-
-        plt.rcParams.update({'legend.fontsize': 'small'})
-
-        suffix = " ({name})".format(name=self.container.name)
-
-        self.liquidVsTimeAxis = genAxis("Liquid Level vs. Time" + suffix,
-                                        "Unix Time (s)",
-                                        "Downstream Liquid Level (%)")
-
-        for run in self.dataRuns:
-            # First we plot the actual run data
-            self.liquidVsTimeAxis.plot(run.timeStamps, run.data,
-                                       label=run.label)
-
-            # Then we plot the linear fit to the run data
-            self.liquidVsTimeAxis.plot(run.timeStamps, [(run.slope * x)
-                                                        + run.intercept
-                                                        for x
-                                                        in run.timeStamps])
-
-        self.liquidVsTimeAxis.legend(loc='best')
-
-    def getTotalHeatDelta(self, startIdx, currIdx):
-        # type: (int, int) -> float
-        if currIdx == 0:
-            totalHeatDelta = (self.elecHeatDesBuff[startIdx] - self.refHeatLoad)
-            totalHeatDelta += self.approxHeatFromGrad(self.gradBuff[startIdx])
-            return totalHeatDelta
-
-        else:
-
-            prevStartIdx = self.dataRuns[currIdx - 1].startIdx
-
-            elecHeatDelta = (self.elecHeatDesBuff[startIdx]
-                             - self.elecHeatDesBuff[prevStartIdx])
-
-            currGrad = self.gradBuff[startIdx]
-            currGradHeatLoad = self.approxHeatFromGrad(currGrad)
-
-            prevGrad = self.gradBuff[prevStartIdx]
-            prevGradHeatLoad = self.approxHeatFromGrad(prevGrad)
-
-            gradHeatDelta = currGradHeatLoad - prevGradHeatLoad
-            return abs(elecHeatDelta + gradHeatDelta)
-
-    # Approximates the expected heat load on a cavity from its RF gradient. A
-    # cavity with the design Q of 2.7E10 should produce about 9.6 W of heat with
-    # a gradient of 16 MV/m. The heat scales quadratically with the gradient. We
-    # don't know the correct Q yet when we call this function so we assume the
-    # design values.
-    @staticmethod
-    def approxHeatFromGrad(grad):
-        # type: (float) -> float
-        # Gradients < 0 are non-physical so assume no heat load in that case.
-        # The gradient values we're working with are readbacks from cavity
-        # gradient PVs so it's possible that they could go negative.
-        return ((grad / 16) ** 2) * 9.6 if grad > 0 else 0
-
-    def updateOutput(self):
-        self.printSessionReport()
-        self.updateCalibCurve()
-
-    def printSessionReport(self):
-        # type: () -> None
-
-        print("\n--------------------------------------")
-        print("------------ {CM} {CAV} ------------"
-              .format(CM=self.container.parent.name, CAV=self.container.name))
-        print("--------------------------------------\n")
-
-        for run in self.dataRuns:
-            run.printRunReport()
-
-    def updateCalibCurve(self):
-        # type: () -> None
-
-        calibSession = self.calibSession
-        calibCurveAxis = calibSession.heaterCalibAxis
-
-        calibCurveAxis.plot(self.adjustedRunHeatLoadsRF,
-                            self.adjustedRunSlopes,
-                            marker="o", linestyle="None",
-                            label="Projected Data for " + self.container.name)
-
-        calibCurveAxis.legend(loc='best', shadow=True, numpoints=1)
-
-        # The rest of this mess is pretty much just extending the fit line to
-        # include outliers
-        minCavHeatLoad = min(self.adjustedRunHeatLoadsRF)
-        minCalibHeatLoad = min(calibSession.runElecHeatLoadsAdjusted)
-
-        if minCavHeatLoad < minCalibHeatLoad:
-            yRange = linspace(minCavHeatLoad, minCalibHeatLoad)
-            calibCurveAxis.plot(yRange, [calibSession.calibSlope * i
-                                         for i in yRange])
-
-        maxCavHeatLoad = max(self.adjustedRunHeatLoadsRF)
-        maxCalibHeatLoad = max(calibSession.runElecHeatLoadsAdjusted)
-
-        if maxCavHeatLoad > maxCalibHeatLoad:
-            yRange = linspace(maxCalibHeatLoad, maxCavHeatLoad)
-            calibCurveAxis.plot(yRange, [calibSession.calibSlope * i
-                                         for i in yRange])
-
-
-class DataRun(object):
-
-    __metaclass__ = ABCMeta
-
-    def __init__(self, runStartIdx, runEndIdx, dataSession, num):
-        # type: (int, int, DataSession, int) -> None
-
-        self.dataSession = dataSession
-        self.num = num
-
-        # startIdx and endIdx define the beginning and the end of this data run
-        # within the cryomodule or cavity's data buffers
-        self.startIdx = runStartIdx
-        self.endIdx = runEndIdx
-
-        self.elecHeatLoadDes = (dataSession.elecHeatDesBuff[runStartIdx]
-                                - dataSession.refHeatLoad)
-
-        runElecHeatActBuff = self.dataSession.elecHeatActBuff[self.startIdx:
-                                                              self.endIdx]
-
-        # Index 0 is the start of the *data session* (not this data run), so
-        # we're using that initial heater readback value as our reference
-        self.heatActDelta = (mean(runElecHeatActBuff)
-                             - self.dataSession.elecHeatActBuff[0])
-
-        # All data runs have liquid level information which gets fitted with a
-        # line (giving us dLL/dt). The slope and intercept parametrize the line.
-        self.slope = None
-        self.intercept = None
-
-        # A dictionary with some diagnostic information that only gets printed
-        # if we're in test mode
-        self.diagnostics = {}
-
-    @abstractproperty
-    def name(self):
-        raise NotImplementedError
-
-    @abstractproperty
-    def adjustedTotalHeatLoad(self):
-        raise NotImplementedError
-
-    @abstractproperty
-    def label(self):
-        raise NotImplementedError
-
-    @abstractmethod
-    def printRunReport(self):
-        raise NotImplementedError
-
-    @property
-    def elecHeatLoadAct(self):
-        # type: () -> float
-        return self.heatActDelta
-
-    @property
-    def data(self):
-        # type: () -> List[float]
-        return self.dataSession.dsLevelBuff[self.startIdx:self.endIdx]
-
-    @property
-    def timeStamps(self):
-        # type: () -> List[float]
-        return self.dataSession.unixTimeBuff[self.startIdx:self.endIdx]
-
-    def genElecLabel(self):
-        # type: () -> str
-        labelStr = "{slope} %/s @ {heatLoad} W Electric Load"
-        return labelStr.format(slope='%.2E' % Decimal(self.slope),
-                               heatLoad=round(self.elecHeatLoadAct, 2))
-
-    def process(self):
-        # type: () -> None
-        # noinspection PyTupleAssignmentBalance
-        self.slope, self.intercept, r_val, p_val, std_err = linregress(
-            self.timeStamps, self.data)
-
-        self.diagnostics["R^2"] = r_val ** 2
-
-        startTime = self.dataSession.unixTimeBuff[self.startIdx]
-        endTime = self.dataSession.unixTimeBuff[self.endIdx]
-        self.diagnostics["Duration"] = ((endTime - startTime) / 60.0)
-
-    def printDiagnostics(self):
-        # type: () -> None
-
-        print("            Cutoff: {CUT}"
-              .format(CUT=self.diagnostics["Cutoff"]))
-
-        print("          Duration: {DUR}"
-              .format(DUR=round(self.diagnostics["Duration"], 4)))
-
-        # Print R^2 for the run's fit line to diagnose whether or not it was
-        # long enough
-        print("               R^2: {R2}\n"
-              .format(R2=round(self.diagnostics["R^2"], 4)))
-
-
-class HeaterDataRun(DataRun):
-
-    def __init__(self, runStartIdx, runEndIdx, dataSession, num):
-        # type: (int, int, DataSession, int) -> None
-
-        super(HeaterDataRun, self).__init__(runStartIdx, runEndIdx, dataSession,
-                                            num)
-        self.dataSession = dataSession
-
-    @property
-    def name(self):
-        # type: () -> str
-        return "Run {NUM} ({TYPE})".format(NUM=self.num, TYPE="heater")
-
-    @property
-    def adjustedTotalHeatLoad(self):
-        # type: () -> float
-        return self.elecHeatLoadAct
-
-    # Heat error due to the position of the JT valve
-    @property
-    def heatAdjustment(self):
-        # type: () -> float
-        calcHeatLoad = (self.slope / self.dataSession.calibSlope)
-        return self.elecHeatLoadAct - calcHeatLoad
-
-    @property
-    def elecHeatLoadActAdjusted(self):
-        # type: () -> float
-        return self.heatActDelta + self.dataSession.heatAdjustment
-
-    @property
-    def label(self):
-        # type: () -> str
-        return self.genElecLabel()
-
-    def printRunReport(self):
-        # type: () -> None
-
-        print("   ------- Run {NUM} (Heater) -------\n".format(NUM=self.num))
-
-        reportStr = "     Electric heat load: {ELEC} W\n"
-        report = reportStr.format(ELEC=round(self.elecHeatLoadAct, 2))
-
-        print(report.format(Q0Val=None))
-
-        if TEST_MODE:
-            self.printDiagnostics()
-
-
-class RFDataRun(DataRun):
-
-    def __init__(self, runStartIdx, runEndIdx, dataSession, num):
-        # type: (int, int, Q0DataSession, int) -> None
-
-        super(RFDataRun, self).__init__(runStartIdx, runEndIdx, dataSession,
-                                        num)
-
-        # Stores the average RF gradient for this run
-        self.grad = None
-
-        self._calculatedQ0 = None
-        self.dataSession = dataSession
-
-    @property
-    def name(self):
-        # type: () -> str
-        return "Run {NUM} ({TYPE})".format(NUM=self.num, TYPE="RF")
-
-    # Each Q0 measurement run has a total heat load value. If it is an RF run
-    # we calculate the heat load by projecting the run's dLL/dt on the
-    # cryomodule's heater calibration curve. If it is a heater run we just
-    # return the electric heat load.
-    @property
-    def adjustedTotalHeatLoad(self):
-        # type: () -> float
-        return ((self.slope / self.dataSession.calibSlope)
-                + self.dataSession.avgHeatAdjustment)
-
-    # The RF heat load is equal to the total heat load minus the electric
-    # heat load.
-    @property
-    def rfHeatLoad(self):
-        # type: () -> float
-        return self.adjustedTotalHeatLoad - self.elecHeatLoadAct
-
-    @property
-    def q0(self):
-        # type: () -> float
-
-        if not self._calculatedQ0:
-            q0s = []
-            numInvalidGrads = 0
-
-            for idx in range(self.startIdx, self.endIdx):
-                archiveGrad = self.dataSession.gradBuff[idx]
-
-                if archiveGrad:
-                    q0s.append(self.calcQ0(archiveGrad, self.rfHeatLoad,
-                                           self.dataSession.dsPressBuff[idx]))
-
-                # Sometimes the archiver messes up and records 0 for some
-                # reason. We use the reference desired value as an approximation
-                else:
-                    numInvalidGrads += 1
-                    q0s.append(self.calcQ0(self.dataSession.refGradVal,
-                                           self.rfHeatLoad,
-                                           self.dataSession.dsPressBuff[idx]))
-
-            if numInvalidGrads:
-                writeAndFlushStdErr("\nGradient buffer had {NUM} invalid points"
-                                    " (used reference gradient value instead) "
-                                    "- Consider refetching the data from the "
-                                    "archiver\n"
-                                    .format(NUM=numInvalidGrads))
-
-            self._calculatedQ0 = float(mean(q0s))
-
-        return self._calculatedQ0
-
-    @property
-    def label(self):
-        # type: () -> str
-
-        labelStr = "{slope} %/s @ {grad} MV/m\nCalculated Q0: {Q0}"
-        q0Str = '{:.2e}'.format(Decimal(self.q0))
-
-        return labelStr.format(slope='%.2E' % Decimal(self.slope),
-                               grad=self.dataSession.refGradVal, Q0=q0Str)
-
-    def printRunReport(self):
-        # type: () -> None
-
-        print("    --------- Run {NUM} (RF) ---------\n".format(NUM=self.num))
-
-        reportStr = ("      Avg Pressure: {PRES} Torr\n"
-                     "       RF Gradient: {GRAD} MV/m\n"
-                     "      RF heat load: {RFHEAT} W\n"
-                     "     Calculated Q0: {{Q0Val}}\n")
-
-        avgPress = mean(self.dataSession.dsPressBuff[self.startIdx:self.endIdx])
-
-        gradVals = self.dataSession.gradBuff[self.startIdx:self.endIdx]
-        rmsGrad = sqrt(sum(g**2 for g in gradVals)
-                       / (self.endIdx - self.startIdx))
-
-        # noinspection PyTypeChecker
-        report = reportStr.format(PRES=round(avgPress, 2),
-                                  RFHEAT=round(self.rfHeatLoad, 2),
-                                  GRAD=round(rmsGrad, 2))
-
-        Q0 = '{:.2e}'.format(Decimal(self.q0))
-        print(report.format(Q0Val=Q0))
-
-        if TEST_MODE:
-            self.printDiagnostics()
-
-    # The calculated Q0 value for this run. Magical formula from Mike Drury
-    # (drury@jlab.org) to calculate Q0 from the measured heat load on a cavity,
-    # the RF gradient used during the test, and the pressure of the incoming
-    # 2 K helium.
-    @staticmethod
-    def calcQ0(grad, rfHeatLoad, avgPressure):
-        # type: (float, float, float) -> float
-        # The initial Q0 calculation doesn't account for the temperature
-        # variation of the 2 K helium
-        uncorrectedQ0 = ((grad * 1000000) ** 2) / (939.3 * rfHeatLoad)
-
-        # We can correct Q0 for the helium temperature!
-        tempFromPress = (avgPressure * 0.0125) + 1.705
-
-        C1 = 271
-        C2 = 0.0000726
-        C3 = 0.00000214
-        C4 = grad - 0.7
-        C5 = 0.000000043
-        C6 = -17.02
-        C7 = C2 - (C3 * C4) + (C5 * (C4 ** 2))
-
-        return (C1 / ((C7 / 2) * exp(C6 / 2) + C1 / uncorrectedQ0
-                      - (C7 / tempFromPress) * exp(C6 / tempFromPress)))
-
-
-def main():
-    cryomodule = Cryomodule(cryModNumSLAC=12, cryModNumJLAB=2)
-    for idx, cav in cryomodule.cavities.items():
-        print(cav.gradPV)
-
-
-if __name__ == '__main__':
-    main()
->>>>>>> ad1690f6
+    main()