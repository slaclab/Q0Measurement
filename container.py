--- conflicted
+++ resolved
@@ -9,7 +9,6 @@
 from copy import deepcopy
 from decimal import Decimal
 from os.path import isfile
-from sys import stderr
 from numpy import mean, exp, log10, sqrt
 from scipy.stats import linregress
 from numpy import polyfit
@@ -17,10 +16,10 @@
 from collections import OrderedDict
 from datetime import datetime, timedelta
 from abc import abstractproperty, ABCMeta, abstractmethod
-from typing import List
+from typing import List, Dict, Optional, Union
 from utils import (writeAndFlushStdErr, MYSAMPLER_TIME_INTERVAL, TEST_MODE,
                    VALVE_POSITION_TOLERANCE, HEATER_TOLERANCE, GRAD_TOLERANCE,
-                   MIN_RUN_DURATION, getYesNo, get_float_lim, writeAndWait,
+                   MIN_RUN_DURATION, isYes, get_float_lim, writeAndWait,
                    MAX_DS_LL, cagetPV, caputPV, getTimeParams, MIN_DS_LL,
                    parseRawData, genAxis)
 
@@ -31,6 +30,7 @@
     __metaclass__ = ABCMeta
 
     def __init__(self, cryModNumSLAC, cryModNumJLAB):
+        # type: (int, int) -> None
         self.cryModNumSLAC = cryModNumSLAC
         self.cryModNumJLAB = cryModNumJLAB
 
@@ -96,8 +96,8 @@
     def getRefValvePos(self, numHours, checkForFlatness=True):
         # type: (float, bool) -> float
 
-        getNewPos = getYesNo("Determine new JT Valve Position? (May take 2 "
-                             "hours) ")
+        getNewPos = isYes("Determine new JT Valve Position?"
+                          " (May take 2 hours) ")
 
         if not getNewPos:
             desPos = get_float_lim("Desired JT Valve Position: ", 0, 100)
@@ -193,6 +193,7 @@
         print("\nJT Valve locked")
 
     def addNumToStr(self, formatStr, suffix=None):
+        # type: (str, Optional[str]) -> str
         if suffix:
             return formatStr.format(CM=self.cryModNumJLAB, SUFF=suffix)
         else:
@@ -228,6 +229,7 @@
 class Cryomodule(Container):
 
     def __init__(self, cryModNumSLAC, cryModNumJLAB):
+        # type: (int, int) -> None
         super(Cryomodule, self).__init__(cryModNumSLAC, cryModNumJLAB)
 
         # Give each cryomodule 8 cavities
@@ -250,27 +252,32 @@
         # down the line (iterating over the cavities in a cryomodule), we
         # print the results in order (basic dictionaries aren't guaranteed to
         # be ordered)
-        self.cavities = OrderedDict(sorted(cavities.items()))
+        self.cavities = OrderedDict(sorted(cavities.items()))  # type: OrderedDict[int, Cavity]
 
     @property
     def name(self):
+        # type: () -> str
         return "CM{CM}".format(CM=self.cryModNumSLAC)
 
     @property
     def idxFile(self):
+        # type: () -> str
         return ("calibrations/calibrationsCM{CM}.csv"
                 .format(CM=self.cryModNumSLAC))
 
     @property
     def heaterDesPVs(self):
+        # type: () -> List[str]
         return self._heaterDesPVs
 
     @property
     def heaterActPVs(self):
+        # type: () -> List[str]
         return self._heaterActPVs
 
     def hash(self, startTime, endTime, timeInt, slacNum, jlabNum,
              calibSession=None, refGradVal=None):
+        # type: (datetime, datetime, int, int, int, CalibDataSession, float) -> int
         return DataSession.hash(startTime, endTime, timeInt, slacNum, jlabNum)
 
     # calibSession and refGradVal are unused here, they're just there to match
@@ -287,6 +294,7 @@
                                    refHeatLoad)
 
     def getPVs(self):
+        # type: () -> List[str]
         return ([self.valvePV, self.dsLevelPV, self.usLevelPV]
                 + self.heaterDesPVs + self.heaterActPVs)
 
@@ -304,6 +312,7 @@
 
     def genDataSession(self, startTime, endTime, timeInt, refValvePos,
                        refHeatLoad, refGradVal=None, calibSession=None):
+        # type: (datetime, datetime, int, float, float, float, CalibDataSession) -> CalibDataSession
         return CalibDataSession(self, startTime, endTime, timeInt, refValvePos,
                                 refHeatLoad)
 
@@ -320,45 +329,53 @@
 
     @property
     def name(self):
+        # type: () -> str
         return "Cavity {CAVNUM}".format(CAVNUM=self.cavNum)
 
     @property
     def idxFile(self):
+        # type: () -> str
         return ("q0Measurements/q0MeasurementsCM{CM}.csv"
                 .format(CM=self.parent.cryModNumSLAC))
 
     @property
     def heaterDesPVs(self):
+        # type: () -> List[str]
         return self.parent.heaterDesPVs
 
     @property
     def heaterActPVs(self):
+        # type: () -> List[str]
         return self.parent.heaterActPVs
 
     @property
     def gradPV(self):
+        # type: () -> str
         return self.genAcclPV("GACT")
 
     # refGradVal and calibSession are required parameters but are nullable to
     # match the signature in Container
     def genDataSession(self, startTime, endTime, timeInt, refValvePos,
                        refHeatLoad, refGradVal=None, calibSession=None):
+        # type: (datetime, datetime, int, float, float, float, CalibDataSession) -> Q0DataSession
         return Q0DataSession(self, startTime, endTime, timeInt, refValvePos,
                              refHeatLoad, refGradVal, calibSession)
 
     def hash(self, startTime, endTime, timeInt, slacNum, jlabNum,
              calibSession=None, refGradVal=None):
+        # type: (datetime, datetime, int, int, int, CalibDataSession, float) -> int
         return Q0DataSession.hash(startTime, endTime, timeInt, slacNum, jlabNum,
                                   calibSession, refGradVal)
 
     def walkHeaters(self, perHeaterDelta):
-        return self.parent.walkHeaters(perHeaterDelta)
+        # type: (int) -> None
+        self.parent.walkHeaters(perHeaterDelta)
 
     # calibSession and refGradVal are required parameters for Cavity data
     # sessions, but they're nullable to match the signature in Container
     def addDataSessionFromRow(self, row, indices, refHeatLoad,
                               calibSession=None, refGradVal=None):
-        # type: (List[str], dict, float, CalibDataSession, float) -> Q0DataSession
+        # type: (List[str], Dict[str, int], float, CalibDataSession, float) -> Q0DataSession
 
         startTime, endTime, timeInterval = getTimeParams(row, indices)
 
@@ -367,13 +384,16 @@
                                    refGradVal, calibSession)
 
     def genPV(self, formatStr, suffix):
+        # type: (str, str) -> str
         return formatStr.format(CM=self.cryModNumJLAB, CAV=self.cavNum,
                                 SUFF=suffix)
 
     def genAcclPV(self, suffix):
+        # type: (str) -> str
         return self.genPV("ACCL:L1B:0{CM}{CAV}0:{SUFF}", suffix)
 
     def getPVs(self):
+        # type: () -> List[str]
         return ([self.parent.valvePV, self.parent.dsLevelPV,
                  self.parent.usLevelPV, self.gradPV,
                  self.parent.dsPressurePV] + self.parent.heaterDesPVs
@@ -427,7 +447,6 @@
 
     @abstractproperty
     def calibSlope(self):
-<<<<<<< HEAD
         raise NotImplementedError
 
     @abstractproperty
@@ -436,39 +455,15 @@
 
     @abstractproperty
     def fileName(self):
-=======
->>>>>>> 8d60fd5b
-        raise NotImplementedError
-
-    @abstractproperty
-    def heatAdjustment(self):
-        raise NotImplementedError
-
-    @abstractproperty
-    def fileName(self):
         raise NotImplementedError
 
     @abstractproperty
     def fileNameFormatter(self):
         raise NotImplementedError
 
-<<<<<<< HEAD
-    def _addRun(self, startIdx, endIdx):
-        runIdx = len(self.dataRuns)
-        runNum = runIdx + 1
-
-        isHeaterRun = (self.elecHeatDesBuff[startIdx] - self.refHeatLoad) != 0
-        if isHeaterRun:
-            self.dataRuns.append(HeaterDataRun(startIdx, endIdx, self, runNum))
-            self.heaterRunIdxs.append(runIdx)
-        else:
-            self.dataRuns.append(RFDataRun(startIdx, endIdx, self, runNum))
-            self.rfRunIdxs.append(runIdx)
-=======
     @abstractproperty
     def adjustedRunSlopes(self):
         raise NotImplementedError
->>>>>>> 8d60fd5b
 
     # Takes the data in an session's buffers and slices it into data "runs"
     # based on cavity heater settings
@@ -497,6 +492,7 @@
 
     @property
     def pvBuffMap(self):
+        # type: () -> Dict[str, List[Union[datetime, float]]]
         if not self._pvBuffMap:
             raise NotImplementedError
 
@@ -504,11 +500,13 @@
 
     @property
     def runElecHeatLoads(self):
+        # type: () -> List[float]
         return [self.dataRuns[runIdx].elecHeatLoadAct for runIdx
                 in self.heaterRunIdxs]
 
     @property
     def numPoints(self):
+        # type: () -> int
         if not self._numPoints:
             self._numPoints = int((self.endTime
                                    - self.startTime).total_seconds()
@@ -545,12 +543,14 @@
     @staticmethod
     def hash(startTime, endTime, timeInt, slacNum, jlabNum, calibSession=None,
              refGradVal=None):
+        # type: (datetime, datetime, int, int, int, CalibDataSession, float) -> int
         return (hash(startTime) ^ hash(endTime) ^ hash(timeInt) ^ hash(slacNum)
                 ^ hash(jlabNum) ^ hash(calibSession) ^ hash(refGradVal))
 
     # generates a CSV data file (with the raw data from this data session) if
     # one doesn't already exist
     def generateCSV(self):
+        # type: () -> Optional[str]
 
         def populateHeaterCols(pvList, buff):
             # type: (List[str], List[float]) -> None
@@ -626,6 +626,7 @@
             return self.fileName
 
     def processData(self):
+        # type: () -> None
 
         self.parseDataFromCSV()
         self.populateRuns()
@@ -641,6 +642,7 @@
 
     # parses CSV data to populate the given session's data buffers
     def parseDataFromCSV(self):
+        # type: () -> None
         def linkBuffToColumn(column, dataBuff, headerRow):
             try:
                 columnDict[column] = {"idx": headerRow.index(column),
@@ -706,6 +708,7 @@
     # the helium because there are intermediate structures with heat capacity.)
     ############################################################################
     def adjustForSettle(self):
+        # type: () -> None
 
         for i, run in enumerate(self.dataRuns):
 
@@ -735,6 +738,7 @@
             self.dataRuns[i].startIdx = idx
 
     def _isEndOfCalibRun(self, idx, elecHeatLoadDes):
+        # type: (int, float) -> bool
         # Find inflection points for the desired heater setting
         prevElecHeatLoadDes = (self.elecHeatDesBuff[idx - 1]
                                if idx > 0 else elecHeatLoadDes)
@@ -757,6 +761,7 @@
                 or isLastElement or heatersOutsideTol)
 
     def _checkAndFlushRun(self, isEndOfRun, idx, runStartIdx):
+        # type: (bool, int, int) -> int
         if isEndOfRun:
             runDuration = (self.unixTimeBuff[idx]
                            - self.unixTimeBuff[runStartIdx])
@@ -769,6 +774,7 @@
         return runStartIdx
 
     def _addRun(self, startIdx, endIdx):
+        # type: (int, int) -> None
         runIdx = len(self.dataRuns)
         runNum = runIdx + 1
 
@@ -777,6 +783,7 @@
             self.dataRuns.append(HeaterDataRun(startIdx, endIdx, self, runNum))
             self.heaterRunIdxs.append(runIdx)
         else:
+            # noinspection PyTypeChecker
             self.dataRuns.append(RFDataRun(startIdx, endIdx, self, runNum))
             self.rfRunIdxs.append(runIdx)
 
@@ -814,29 +821,36 @@
 
     @property
     def calibSlope(self):
+        # type: () -> float
         return self._calibSlope
 
     @property
     def heatAdjustment(self):
+        # type: () -> float
         return self._heatAdjustment
 
     # returns a list of electric heat loads corrected with self.heatAdjustment
     @property
     def runElecHeatLoadsAdjusted(self):
+        # type: () -> List[float]
+        # noinspection PyUnresolvedReferences
         return [self.dataRuns[runIdx].elecHeatLoadActAdjusted for runIdx
                 in self.heaterRunIdxs]
 
     @property
     def fileNameFormatter(self):
+        # type: () -> str
         # e.g. calib_CM12_2019-02-25--11-25_18672.csv
         return "data/calib/cm{CM}/calib_{cryoMod}{suff}"
 
     @property
     def adjustedRunSlopes(self):
+        # type: () -> List[float]
         return [self.dataRuns[runIdx].slope for runIdx in self.heaterRunIdxs]
 
     @property
     def fileName(self):
+        # type: () -> str
         if not self._dataFileName:
             # Define a file name for the CSV we're saving. There are calibration
             # files and q0 measurement files. Both include a time stamp in the
@@ -856,6 +870,7 @@
         return self._dataFileName
 
     def populateRuns(self):
+        # type: () -> None
         runStartIdx = 0
 
         for idx, elecHeatLoad in enumerate(self.elecHeatDesBuff):
@@ -864,6 +879,7 @@
 
     # noinspection PyTupleAssignmentBalance
     def processRuns(self):
+        # type: () -> None
         for run in self.dataRuns:
             run.process()
 
@@ -875,13 +891,9 @@
         xIntercept = -yIntercept / self._calibSlope
 
         self._heatAdjustment = -xIntercept
-<<<<<<< HEAD
-        print("Calibration curve intercept adjust = {ADJUST} W"
-              .format(ADJUST=self.heatAdjustment))
-=======
->>>>>>> 8d60fd5b
 
     def plotAndFitData(self):
+        # type: () -> None
         # TODO improve plots with human-readable time axis
 
         plt.rcParams.update({'legend.fontsize': 'small'})
@@ -938,6 +950,7 @@
             return abs(elecHeatDelta)
 
     def printSessionReport(self):
+        # type: () -> None
 
         print("\n-------------------------------------")
         print("---------------- {CM} ----------------"
@@ -982,14 +995,17 @@
 
     @property
     def calibSlope(self):
+        # type: () -> float
         return self.calibSession.calibSlope
 
     @property
     def heatAdjustment(self):
+        # type: () -> float
         return self.calibSession.heatAdjustment
 
     @property
     def fileNameFormatter(self):
+        # type: () -> str
         return "data/q0meas/cm{CM}/q0meas_{cryoMod}_cav{cavityNum}{suff}"
 
     # For Q0 data sessions we use the heater run(s) to calculate the heat
@@ -997,9 +1013,11 @@
     # turning that into a Q0 value
     @property
     def avgHeatAdjustment(self):
+        # type: () -> float
         adjustments = []
 
         for runIdx in self.heaterRunIdxs:
+            # noinspection PyUnresolvedReferences
             runAdjustment = self.dataRuns[runIdx].heatAdjustment
             if runAdjustment:
                 adjustments.append(runAdjustment)
@@ -1012,17 +1030,20 @@
     # calibration curve.
     @property
     def adjustedRunSlopes(self):
+        # type: () -> List[float]
         m = self.calibSession.calibSlope
         return [(m * self.dataRuns[runIdx].adjustedTotalHeatLoad) for runIdx
                 in self.rfRunIdxs]
 
     @property
     def adjustedRunHeatLoadsRF(self):
+        # type: () -> List[float]
         return [self.dataRuns[runIdx].adjustedTotalHeatLoad for runIdx
                 in self.rfRunIdxs]
 
     @property
     def fileName(self):
+        # type: () -> str
         if not self._dataFileName:
             suffixStr = "{start}{nPoints}.csv"
             suffix = suffixStr.format(
@@ -1039,6 +1060,7 @@
         return self._dataFileName
 
     def populateRuns(self):
+        # type: () -> None
 
         runStartIdx = 0
 
@@ -1056,10 +1078,12 @@
             runStartIdx = self._checkAndFlushRun(isEndOfQ0Run, idx, runStartIdx)
 
     def processRuns(self):
+        # type: () -> None
         for run in self.dataRuns:
             run.process()
 
     def plotAndFitData(self):
+        # type: () -> None
         # TODO improve plots with human-readable time axis
 
         plt.rcParams.update({'legend.fontsize': 'small'})
@@ -1084,6 +1108,7 @@
         self.liquidVsTimeAxis.legend(loc='best')
 
     def getTotalHeatDelta(self, startIdx, currIdx):
+        # type: (int, int) -> float
         if currIdx == 0:
             totalHeatDelta = (self.elecHeatDesBuff[startIdx] - self.refHeatLoad)
             totalHeatDelta += self.approxHeatFromGrad(self.gradBuff[startIdx])
@@ -1112,12 +1137,14 @@
     # design values.
     @staticmethod
     def approxHeatFromGrad(grad):
+        # type: (float) -> float
         # Gradients < 0 are non-physical so assume no heat load in that case.
         # The gradient values we're working with are readbacks from cavity
         # gradient PVs so it's possible that they could go negative.
         return ((grad / 16) ** 2) * 9.6 if grad > 0 else 0
 
     def printSessionReport(self):
+        # type: () -> None
 
         print("\n--------------------------------------")
         print("------------ {CM} {CAV} ------------"
@@ -1179,46 +1206,35 @@
         raise NotImplementedError
 
     @abstractmethod
-<<<<<<< HEAD
-    def printReport(self):
-=======
     def printRunReport(self):
->>>>>>> 8d60fd5b
         raise NotImplementedError
 
     @property
     def elecHeatLoadAct(self):
+        # type: () -> float
         return self.heatActDelta
 
     @property
     def data(self):
+        # type: () -> List[float]
         return self.dataSession.dsLevelBuff[self.startIdx:self.endIdx]
 
     @property
     def timeStamps(self):
+        # type: () -> List[float]
         return self.dataSession.unixTimeBuff[self.startIdx:self.endIdx]
 
     def genElecLabel(self):
+        # type: () -> str
         labelStr = "{slope} %/s @ {heatLoad} W Electric Load"
         return labelStr.format(slope='%.2E' % Decimal(self.slope),
                                heatLoad=round(self.elecHeatLoadAct, 2))
 
     def process(self):
+        # type: () -> None
         # noinspection PyTupleAssignmentBalance
         self.slope, self.intercept, r_val, p_val, std_err = linregress(
             self.timeStamps, self.data)
-<<<<<<< HEAD
-
-        # Print R^2 to diagnose whether or not we had a long enough data run
-        print("{NAME} R^2: ".format(NAME=self.name) + str(r_val ** 2))
-
-        if TEST_MODE:
-            startTime = self.dataSession.unixTimeBuff[self.startIdx]
-            endTime = self.dataSession.unixTimeBuff[self.endIdx]
-            runStr = "Duration of run {runNum}: {duration}"
-            print(runStr.format(runNum=self.num,
-                                duration=((endTime - startTime) / 60.0)))
-=======
 
         self.diagnostics["R^2"] = r_val ** 2
 
@@ -1227,6 +1243,7 @@
         self.diagnostics["Duration"] = ((endTime - startTime) / 60.0)
 
     def printDiagnostics(self):
+        # type: () -> None
 
         print("            Cutoff: {CUT}"
               .format(CUT=self.diagnostics["Cutoff"]))
@@ -1237,19 +1254,10 @@
         # Print R^2 for the run's fit line to diagnose whether or not it was
         # long enough
         print("               R^2: {R2}\n"
-              .format(R2 =round(self.diagnostics["R^2"], 4)))
->>>>>>> 8d60fd5b
+              .format(R2=round(self.diagnostics["R^2"], 4)))
 
 
 class HeaterDataRun(DataRun):
-
-    @property
-    def name(self):
-<<<<<<< HEAD
-        return "{TYPE} Run {NUM}".format(TYPE="Heater", NUM=self.num)
-=======
-        return "Run {NUM} ({TYPE})".format(NUM=self.num, TYPE="heater")
->>>>>>> 8d60fd5b
 
     def __init__(self, runStartIdx, runEndIdx, dataSession, num):
         # type: (int, int, DataSession, int) -> None
@@ -1259,37 +1267,34 @@
         self.dataSession = dataSession
 
     @property
+    def name(self):
+        # type: () -> str
+        return "Run {NUM} ({TYPE})".format(NUM=self.num, TYPE="heater")
+
+    @property
     def adjustedTotalHeatLoad(self):
+        # type: () -> float
         return self.elecHeatLoadAct
 
     # Heat error due to the position of the JT valve
     @property
     def heatAdjustment(self):
+        # type: () -> float
         calcHeatLoad = (self.slope / self.dataSession.calibSlope)
         return self.elecHeatLoadAct - calcHeatLoad
 
     @property
     def elecHeatLoadActAdjusted(self):
+        # type: () -> float
         return self.heatActDelta + self.dataSession.heatAdjustment
 
     @property
     def label(self):
+        # type: () -> str
         return self.genElecLabel()
 
-<<<<<<< HEAD
-    def printReport(self):
-        reportStr = ("\n{NAME} Heater run {runNum} total heat load: {TOT} W\n"
-                     "                   Electric heat load: {ELEC} W\n")
-
-        report = reportStr.format(NAME=self.dataSession.container.name,
-                                  runNum=self.num,
-                                  TOT=round(self.adjustedTotalHeatLoad, 2),
-                                  ELEC=round(self.elecHeatLoadAct, 2))
-
-        print(report.format(Q0Val=None))
-
-=======
     def printRunReport(self):
+        # type: () -> None
 
         print("   ------- Run {NUM} (Heater) -------\n".format(NUM=self.num))
 
@@ -1301,17 +1306,8 @@
         if TEST_MODE:
             self.printDiagnostics()
 
->>>>>>> 8d60fd5b
 
 class RFDataRun(DataRun):
-
-    @property
-    def name(self):
-<<<<<<< HEAD
-        return "{TYPE} Run {NUM}".format(TYPE="RF", NUM=self.num)
-=======
-        return "Run {NUM} ({TYPE})".format(NUM=self.num, TYPE="RF")
->>>>>>> 8d60fd5b
 
     def __init__(self, runStartIdx, runEndIdx, dataSession, num):
         # type: (int, int, Q0DataSession, int) -> None
@@ -1324,6 +1320,11 @@
 
         self._calculatedQ0 = None
         self.dataSession = dataSession
+
+    @property
+    def name(self):
+        # type: () -> str
+        return "Run {NUM} ({TYPE})".format(NUM=self.num, TYPE="RF")
 
     # Each Q0 measurement run has a total heat load value. If it is an RF run
     # we calculate the heat load by projecting the run's dLL/dt on the
@@ -1331,6 +1332,7 @@
     # return the electric heat load.
     @property
     def adjustedTotalHeatLoad(self):
+        # type: () -> float
         return ((self.slope / self.dataSession.calibSlope)
                 + self.dataSession.avgHeatAdjustment)
 
@@ -1338,10 +1340,12 @@
     # heat load.
     @property
     def rfHeatLoad(self):
+        # type: () -> float
         return self.adjustedTotalHeatLoad - self.elecHeatLoadAct
 
     @property
     def q0(self):
+        # type: () -> float
 
         if not self._calculatedQ0:
             q0s = []
@@ -1369,13 +1373,13 @@
                                     "archiver\n"
                                     .format(NUM=numInvalidGrads))
 
-            self._calculatedQ0 = mean(q0s)
+            self._calculatedQ0 = float(mean(q0s))
 
         return self._calculatedQ0
 
     @property
     def label(self):
-<<<<<<< HEAD
+        # type: () -> str
 
         labelStr = "{slope} %/s @ {grad} MV/m\nCalculated Q0: {Q0}"
         q0Str = '{:.2e}'.format(Decimal(self.q0))
@@ -1383,40 +1387,23 @@
         return labelStr.format(slope='%.2E' % Decimal(self.slope),
                                grad=self.dataSession.refGradVal, Q0=q0Str)
 
-    def printReport(self):
-        reportStr = ("\n{cavName} RF run {runNum} total heat load: {TOT} W\n"
-                     "               Electric heat load: {ELEC} W\n"
-                     "                     RF heat load: {RF} W\n"
-                     "                    Calculated Q0: {{Q0Val}}\n")
-=======
-
-        labelStr = "{slope} %/s @ {grad} MV/m\nCalculated Q0: {Q0}"
-        q0Str = '{:.2e}'.format(Decimal(self.q0))
-
-        return labelStr.format(slope='%.2E' % Decimal(self.slope),
-                               grad=self.dataSession.refGradVal, Q0=q0Str)
-
     def printRunReport(self):
+        # type: () -> None
 
         print("    --------- Run {NUM} (RF) ---------\n".format(NUM=self.num))
->>>>>>> 8d60fd5b
 
         reportStr = ("      Avg Pressure: {PRES} Torr\n"
                      "       RF Gradient: {GRAD} MV/m\n"
                      "      RF heat load: {RFHEAT} W\n"
                      "     Calculated Q0: {{Q0Val}}\n")
 
-<<<<<<< HEAD
-        Q0 = '{:.2e}'.format(Decimal(self.q0))
-        print(report.format(Q0Val=Q0))
-
-=======
         avgPress = mean(self.dataSession.dsPressBuff[self.startIdx:self.endIdx])
 
         gradVals = self.dataSession.gradBuff[self.startIdx:self.endIdx]
         rmsGrad = sqrt(sum(g**2 for g in gradVals)
                        / (self.endIdx - self.startIdx))
 
+        # noinspection PyTypeChecker
         report = reportStr.format(PRES=round(avgPress, 2),
                                   RFHEAT=round(self.rfHeatLoad, 2),
                                   GRAD=round(rmsGrad, 2))
@@ -1427,13 +1414,13 @@
         if TEST_MODE:
             self.printDiagnostics()
 
->>>>>>> 8d60fd5b
     # The calculated Q0 value for this run. Magical formula from Mike Drury
     # (drury@jlab.org) to calculate Q0 from the measured heat load on a cavity,
     # the RF gradient used during the test, and the pressure of the incoming
     # 2 K helium.
     @staticmethod
     def calcQ0(grad, rfHeatLoad, avgPressure):
+        # type: (float, float, float) -> float
         # The initial Q0 calculation doesn't account for the temperature
         # variation of the 2 K helium
         uncorrectedQ0 = ((grad * 1000000) ** 2) / (939.3 * rfHeatLoad)
@@ -1455,7 +1442,7 @@
 
 def main():
     cryomodule = Cryomodule(cryModNumSLAC=12, cryModNumJLAB=2)
-    for idx, cav in cryomodule.cavities.items():  # type: (int, Cavity)
+    for idx, cav in cryomodule.cavities.items():
         print(cav.gradPV)
 
 
