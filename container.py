--- conflicted
+++ resolved
@@ -34,8 +34,6 @@
         self.cryModNumSLAC = cryModNumSLAC
         self.cryModNumJLAB = cryModNumJLAB
 
-        self.name = self.addNumToStr("CM{CM}")
-
         self.dsPressurePV = self.addNumToStr("CPT:CM0{CM}:2302:DS:PRESS")
         self.jtModePV = self.addNumToStr("CPV:CM0{CM}:3001:JT:MODE")
         self.jtPosSetpointPV = self.addNumToStr("CPV:CM0{CM}:3001:JT:POS_SETPT")
@@ -53,6 +51,10 @@
         self.valvePV = self.addNumToStr(valveLockFormatter, "VALUE")
 
         self.dataSessions = {}
+
+    @abstractproperty
+    def name(self):
+        raise NotImplementedError
 
     @abstractproperty
     def idxFile(self):
@@ -251,6 +253,10 @@
         self.cavities = OrderedDict(sorted(cavities.items()))
 
     @property
+    def name(self):
+        return "CM{CM}".format(CM=self.cryModNumSLAC)
+
+    @property
     def idxFile(self):
         return ("calibrations/calibrationsCM{CM}.csv"
                 .format(CM=self.cryModNumSLAC))
@@ -310,8 +316,11 @@
         super(Cavity, self).__init__(cryMod.cryModNumSLAC, cryMod.cryModNumJLAB)
         self.parent = cryMod
 
-        self.name = "Cavity {cavNum}".format(cavNum=cavNumber)
         self.cavNum = cavNumber
+
+    @property
+    def name(self):
+        return "Cavity {CAVNUM}".format(CAVNUM=self.cavNum)
 
     @property
     def idxFile(self):
@@ -432,28 +441,9 @@
     def fileNameFormatter(self):
         raise NotImplementedError
 
-    @property
-    def pvBuffMap(self):
-        if not self._pvBuffMap:
-            raise NotImplementedError
-
-        return self._pvBuffMap
-
     @abstractproperty
     def adjustedRunSlopes(self):
         raise NotImplementedError
-
-    def _addRun(self, startIdx, endIdx):
-        runIdx = len(self.dataRuns)
-        runNum = runIdx + 1
-
-        isHeaterRun = (self.elecHeatDesBuff[startIdx] - self.refHeatLoad) != 0
-        if isHeaterRun:
-            self.dataRuns.append(HeaterDataRun(startIdx, endIdx, self, runNum))
-            self.heaterRunIdxs.append(runIdx)
-        else:
-            self.dataRuns.append(RFDataRun(startIdx, endIdx, self, runNum))
-            self.rfRunIdxs.append(runIdx)
 
     # Takes the data in an session's buffers and slices it into data "runs"
     # based on cavity heater settings
@@ -475,6 +465,17 @@
     @abstractmethod
     def getTotalHeatDelta(self, startIdx, currIdx):
         raise NotImplementedError
+
+    @abstractmethod
+    def printSessionReport(self):
+        raise NotImplementedError
+
+    @property
+    def pvBuffMap(self):
+        if not self._pvBuffMap:
+            raise NotImplementedError
+
+        return self._pvBuffMap
 
     @property
     def runElecHeatLoads(self):
@@ -604,7 +605,7 @@
         self.parseDataFromCSV()
         self.populateRuns()
 
-        if not self.heaterRunIdxs and not self.rfRunIdxs:
+        if not self.dataRuns:
             print("{name} has no runs to process and plot."
                   .format(name=self.container.name))
             return
@@ -696,6 +697,8 @@
             # noinspection PyTypeChecker
             cutoff = int(totalHeatDelta * 25)
 
+            run.diagnostics["Cutoff"] = cutoff
+
             idx = self.dataRuns[i].startIdx
             startTime = self.unixTimeBuff[idx]
             duration = 0
@@ -705,9 +708,6 @@
                 duration = self.unixTimeBuff[idx] - startTime
 
             self.dataRuns[i].startIdx = idx
-
-            if TEST_MODE:
-                print("Run {NUM} cutoff: ".format(NUM=i+1) + str(cutoff))
 
     def _isEndOfCalibRun(self, idx, elecHeatLoadDes):
         # Find inflection points for the desired heater setting
@@ -742,6 +742,18 @@
             return idx
 
         return runStartIdx
+
+    def _addRun(self, startIdx, endIdx):
+        runIdx = len(self.dataRuns)
+        runNum = runIdx + 1
+
+        isHeaterRun = (self.elecHeatDesBuff[startIdx] - self.refHeatLoad) != 0
+        if isHeaterRun:
+            self.dataRuns.append(HeaterDataRun(startIdx, endIdx, self, runNum))
+            self.heaterRunIdxs.append(runIdx)
+        else:
+            self.dataRuns.append(RFDataRun(startIdx, endIdx, self, runNum))
+            self.rfRunIdxs.append(runIdx)
 
 
 class CalibDataSession(DataSession):
@@ -838,8 +850,6 @@
         xIntercept = -yIntercept / self._calibSlope
 
         self._heatAdjustment = -xIntercept
-        print("Calibration curve intercept adjust = {ADJUST} W"
-              .format(ADJUST=self.heatAdjustment))
 
     def plotAndFitData(self):
         # TODO improve plots with human-readable time axis
@@ -896,6 +906,19 @@
                              - self.elecHeatDesBuff[prevStartIdx])
 
             return abs(elecHeatDelta)
+
+    def printSessionReport(self):
+
+        print("\n-------------------------------------")
+        print("---------------- {CM} ----------------"
+              .format(CM=self.container.name))
+        print("-------------------------------------\n")
+
+        for run in self.dataRuns:
+            run.printRunReport()
+
+        print("Calibration curve intercept adjust = {ADJUST} W\n"
+              .format(ADJUST=round(self.heatAdjustment, 4)))
 
 
 class Q0DataSession(DataSession):
@@ -1029,10 +1052,6 @@
                                                         in run.timeStamps])
 
         self.liquidVsTimeAxis.legend(loc='best')
-
-    def printReport(self):
-        for run in self.dataRuns:
-            run.printReport()
 
     def getTotalHeatDelta(self, startIdx, currIdx):
         if currIdx == 0:
@@ -1068,6 +1087,19 @@
         # gradient PVs so it's possible that they could go negative.
         return ((grad / 16) ** 2) * 9.6 if grad > 0 else 0
 
+    def printSessionReport(self):
+
+        print("\n--------------------------------------")
+        print("------------ {CM} {CAV} ------------"
+              .format(CM=self.container.parent.name, CAV=self.container.name))
+        print("--------------------------------------\n")
+
+        # print("\n------------- {CM} {CAV} -------------\n"
+        #       .format(CM=self.container.parent.name, CAV=self.container.name))
+
+        for run in self.dataRuns:
+            run.printRunReport()
+
 
 class DataRun(object):
 
@@ -1100,6 +1132,10 @@
         self.slope = None
         self.intercept = None
 
+        # A dictionary with some diagnostic information that only gets printed
+        # if we're in test mode
+        self.diagnostics = {}
+
     @abstractproperty
     def name(self):
         raise NotImplementedError
@@ -1113,7 +1149,7 @@
         raise NotImplementedError
 
     @abstractmethod
-    def printReport(self):
+    def printRunReport(self):
         raise NotImplementedError
 
     @property
@@ -1138,22 +1174,31 @@
         self.slope, self.intercept, r_val, p_val, std_err = linregress(
             self.timeStamps, self.data)
 
-        # Print R^2 to diagnose whether or not we had a long enough data run
-        print("{NAME} R^2: ".format(NAME=self.name) + str(r_val ** 2))
-
-        if TEST_MODE:
-            startTime = self.dataSession.unixTimeBuff[self.startIdx]
-            endTime = self.dataSession.unixTimeBuff[self.endIdx]
-            runStr = "Duration of run {runNum}: {duration}"
-            print(runStr.format(runNum=self.num,
-                                duration=((endTime - startTime) / 60.0)))
+        self.diagnostics["R^2"] = r_val ** 2
+
+        startTime = self.dataSession.unixTimeBuff[self.startIdx]
+        endTime = self.dataSession.unixTimeBuff[self.endIdx]
+        self.diagnostics["Duration"] = ((endTime - startTime) / 60.0)
+
+    def printDiagnostics(self):
+
+        print("            Cutoff: {CUT}"
+              .format(CUT=self.diagnostics["Cutoff"]))
+
+        print("          Duration: {DUR}"
+              .format(DUR=round(self.diagnostics["Duration"], 4)))
+
+        # Print R^2 for the run's fit line to diagnose whether or not it was
+        # long enough
+        print("               R^2: {R2}\n"
+              .format(R2 =round(self.diagnostics["R^2"], 4)))
 
 
 class HeaterDataRun(DataRun):
 
     @property
     def name(self):
-        return "{TYPE} Run {NUM}".format(TYPE="Heater", NUM=self.num)
+        return "Run {NUM} ({TYPE})".format(NUM=self.num, TYPE="heater")
 
     def __init__(self, runStartIdx, runEndIdx, dataSession, num):
         # type: (int, int, DataSession, int) -> None
@@ -1180,23 +1225,24 @@
     def label(self):
         return self.genElecLabel()
 
-    def printReport(self):
-        reportStr = ("\n{NAME} Heater run {runNum} total heat load: {TOT} W\n"
-                     "                   Electric heat load: {ELEC} W\n")
-
-        report = reportStr.format(NAME=self.dataSession.container.name,
-                                  runNum=self.num,
-                                  TOT=round(self.adjustedTotalHeatLoad, 2),
-                                  ELEC=round(self.elecHeatLoadAct, 2))
+    def printRunReport(self):
+
+        print("   ------- Run {NUM} (Heater) -------\n".format(NUM=self.num))
+
+        reportStr = "     Electric heat load: {ELEC} W\n"
+        report = reportStr.format(ELEC=round(self.elecHeatLoadAct, 2))
 
         print(report.format(Q0Val=None))
 
+        if TEST_MODE:
+            self.printDiagnostics()
+
 
 class RFDataRun(DataRun):
 
     @property
     def name(self):
-        return "{TYPE} Run {NUM}".format(TYPE="RF", NUM=self.num)
+        return "Run {NUM} ({TYPE})".format(NUM=self.num, TYPE="RF")
 
     def __init__(self, runStartIdx, runEndIdx, dataSession, num):
         # type: (int, int, Q0DataSession, int) -> None
@@ -1267,20 +1313,14 @@
         return labelStr.format(slope='%.2E' % Decimal(self.slope),
                                grad=self.dataSession.refGradVal, Q0=q0Str)
 
-    def printReport(self):
-<<<<<<< HEAD
-        reportStr = ("\n{cavName} run {runNum} total heat load: {TOT} W\n"
-                     "            Electric heat load: {ELEC} W\n"
-                     "                  RF heat load: {RF} W\n"
-                     "              Average Pressure: {PRES} Torr\n"
-                     "               RMS RF Gradient: {GRAD} MV/m\n"
-                     "                 Calculated Q0: {{Q0Val}}\n")
-=======
-        reportStr = ("\n{cavName} RF run {runNum} total heat load: {TOT} W\n"
-                     "               Electric heat load: {ELEC} W\n"
-                     "                     RF heat load: {RF} W\n"
-                     "                    Calculated Q0: {{Q0Val}}\n")
->>>>>>> 96d691d9
+    def printRunReport(self):
+
+        print("    --------- Run {NUM} (RF) ---------\n".format(NUM=self.num))
+
+        reportStr = ("      Avg Pressure: {PRES} Torr\n"
+                     "       RF Gradient: {GRAD} MV/m\n"
+                     "      RF heat load: {RFHEAT} W\n"
+                     "     Calculated Q0: {{Q0Val}}\n")
 
         avgPress = mean(self.dataSession.dsPressBuff[self.startIdx:self.endIdx])
 
@@ -1288,16 +1328,15 @@
         rmsGrad = sqrt(sum(g**2 for g in gradVals)
                        / (self.endIdx - self.startIdx))
 
-        report = reportStr.format(cavName=self.dataSession.container.name,
-                                  runNum=self.num,
-                                  TOT=round(self.adjustedTotalHeatLoad, 2),
-                                  ELEC=round(self.elecHeatLoadAct, 2),
-                                  RF=round(self.rfHeatLoad, 2),
-                                  PRES=round(avgPress, 2),
+        report = reportStr.format(PRES=round(avgPress, 2),
+                                  RFHEAT=round(self.rfHeatLoad, 2),
                                   GRAD=round(rmsGrad, 2))
 
         Q0 = '{:.2e}'.format(Decimal(self.q0))
         print(report.format(Q0Val=Q0))
+
+        if TEST_MODE:
+            self.printDiagnostics()
 
     # The calculated Q0 value for this run. Magical formula from Mike Drury
     # (drury@jlab.org) to calculate Q0 from the measured heat load on a cavity,
