--- conflicted
+++ resolved
@@ -4,23 +4,15 @@
 # Authors: Lisa Zacarias, Ben Ripman
 ################################################################################
 
-<<<<<<< HEAD
 from __future__ import print_function
 from decimal import Decimal
-=======
-from decimal import Decimal
-
->>>>>>> 83cc5fd8
 
 class Cryomodule:
     # We're assuming that the convention is going to be to run the calibration
     # on cavity 1, but we're leaving some wiggle room in case
     def __init__(self, cryModNumSLAC, cryModNumJLAB, calFileName,
                  refValvePos, refHeaterVal, calCavNum=1):
-<<<<<<< HEAD
-
-=======
->>>>>>> 83cc5fd8
+
         self.name = "CM{cryModNum}".format(cryModNum=cryModNumSLAC)
         self.cryModNumSLAC = cryModNumSLAC
         self.cryModNumJLAB = cryModNumJLAB
@@ -43,20 +35,6 @@
         self.dsLevelBuff = []
         self.usLevelBuff = []
 
-<<<<<<< HEAD
-        # These buffers store calibration data read from the CSV <dataFileName>
-        self.unixTimeBuffer = []
-        self.timeBuffer = []
-        self.valvePosBuffer = []
-        self.heaterBuffer = []
-        self.downstreamLevelBuffer = []
-        self.upstreamLevelBuffer = []
-
-        # Maps this cryomodule's PVs to its corresponding data buffers
-        self.pvBufferMap = {self.valvePV: self.valvePosBuffer,
-                            self.dsLevelPV: self.downstreamLevelBuffer,
-                            self.usLevelPV: self.upstreamLevelBuffer}
-=======
         # This buffer stores the heater calibration data runs as DataRun objects
         self.runs = []
 
@@ -64,27 +42,11 @@
         self.pvBuffMap = {self.valvePV: self.valvePosBuff,
                           self.dsLevelPV: self.dsLevelBuff,
                           self.usLevelPV: self.usLevelBuff}
->>>>>>> 83cc5fd8
 
         # Give each cryomodule 8 cavities
         self.cavities = {i: self.Cavity(parent=self, cavNumber=i)
                          for i in range(1, 9)}
 
-<<<<<<< HEAD
-        # This buffer stores lists of pairs of indices. The first marks the
-        # start of a calibration data run and the second marks the end.
-        self.runIndices = []
-
-        # This buffer stores the dLL/dt values for the calibration runs
-        self.runSlopes = []
-
-        # This buffer stores the electric heat load over baseline for each
-        # calibration run (defined as the calibration cavity heater setting -
-        # the ref heater value)
-        self.runElecHeatLoads = []
-
-=======
->>>>>>> 83cc5fd8
         # These characterize the cryomodule's overall heater calibration curve
         self.calibSlope = None
         self.calibIntercept = None
@@ -108,51 +70,19 @@
             self.parent = parent
 
             self.name = "Cavity {cavNum}".format(cavNum=cavNumber)
-<<<<<<< HEAD
-            self.cavityNumber = cavNumber
-            self.dataFileName = None
-
-            self.refGradientVal = None
-=======
             self.cavNum = cavNumber
             self.dataFileName = None
 
             self.refGradVal = None
             self.refValvePos = None
->>>>>>> 83cc5fd8
 
             heaterPVStr = "CHTR:CM0{cryModNum}:1{cavNum}55:HV:POWER"
             self.heaterPV = heaterPVStr.format(cryModNum=parent.cryModNumJLAB,
                                                cavNum=cavNumber)
 
-<<<<<<< HEAD
             prefxStrPV = "ACCL:L1B:0{cryModNum}{cavNum}0:{{SUFFIX}}"
             self.prefixPV = prefxStrPV.format(cryModNum=parent.cryModNumJLAB,
                                               cavNum=cavNumber)
-
-            # These buffers store Q0 measurement data read from the CSV
-            # <dataFileName>
-            self.unixTimeBuffer = []
-            self.timeBuffer = []
-            self.valvePosBuffer = []
-            self.heaterBuffer = []
-            self.downstreamLevelBuffer = []
-            self.upstreamLevelBuffer = []
-            self.gradientBuffer = []
-
-            # Maps this cavity's PVs to its corresponding data buffers
-            # (including a couple of PVs from its parent cryomodule)
-            self.pvBufferMap = {self.parent.valvePV: self.valvePosBuffer,
-                                self.parent.dsLevelPV:
-                                    self.downstreamLevelBuffer,
-                                self.parent.usLevelPV: self.upstreamLevelBuffer,
-                                self.heaterPV: self.heaterBuffer,
-                                self.gradientPV: self.gradientBuffer}
-=======
-            gradPVStr = "ACCL:L1B:0{cryModNum}{cavNum}0:GACT"
-            self.gradPV = gradPVStr.format(
-                cryModNum=parent.cryModNumJLAB,
-                cavNum=cavNumber)
 
             # These buffers store Q0 measurement data read from the CSV
             # <dataFileName>
@@ -176,71 +106,17 @@
                                   self.dsLevelBuff,
                               self.parent.usLevelPV: self.usLevelBuff,
                               self.heaterPV: self.heaterBuff,
-                              self.gradPV: self.gradBuff,
+                              self.gradientPV: self.gradBuff,
                               self.parent.dsPressurePV:
                                   self.dsPressBuff}
->>>>>>> 83cc5fd8
-
-            # This buffer stores lists of pairs of indices. The first marks the
-            # start of a Q0 measurement data run and the second marks the end.
-            self.runIndices = []
-
-            # This buffer stores the dLL/dt values for the Q0 measurement runs
-            self.runSlopes = []
-
-            # This buffer stores the total heat load over baseline for each Q0
-            # measurement run (calculated from dLL/dt and the calibration curve)
-            self.runHeatLoads = []
-
-            # This buffer stores the electric heat load for each Q0 measurement
-            # run (defined as the cavity heater setting - the ref heater val)
-            self.runElecHeatLoads = []
-
-            # This buffer stores the RF heat load over baseline for each
-            # Q0 measurement run (defined as the total heat load over baseline
-            # - the run's electric heat load)
-            self.runRFHeatLoads = []
-
-            # This buffer stores the calculated Q0 value for each Q0
-            # measurement run
-            self.runQ0s = []
-
 
         def genPV(self, suffix):
             return self.prefixPV.format(SUFFIX=suffix)
-
-
-        def __str__(self):
-
-            report = ""
-
-            for idx, heatLoad in enumerate(self.runHeatLoads):
-
-                line1 = "\n{cavName} run {runNum} total heat load: {heat} W\n"
-                report += (line1.format(cavName=self.name, runNum=idx+1,
-                                        heat=round(heatLoad, 2)))
-
-                line2 = "            Electric heat load: {heat} W\n"
-                report += (line2.format(heat=round(self.runElecHeatLoads[idx],
-                                                   2)))
-
-                line3 = "                  RF heat load: {heat} W\n"
-                report += (line3.format(heat=round(self.runRFHeatLoads[idx],
-                                                   2)))
-
-                line4 = "                 Calculated Q0: {q0Val}\n\n"
-                q0 = '{:.2e}'.format(Decimal(self.runQ0s[idx]))
-                report += (line4.format(q0Val=q0))
-
-            return report
 
         # Similar to the Cryomodule function, it just has the gradient PV
         # instead of the heater PV
         def getPVs(self):
             return [self.parent.valvePV, self.parent.dsLevelPV,
-<<<<<<< HEAD
-                    self.parent.usLevelPV, self.gradientPV, self.heaterPV]
-=======
                     self.parent.usLevelPV, self.gradPV, self.heaterPV,
                     self.parent.dsPressurePV]
 
@@ -265,7 +141,6 @@
                 report += (line4.format(Q0Val=Q0))
 
             print(report)
->>>>>>> 83cc5fd8
 
         # The @property annotation is effectively a shortcut for defining a
         # class variable and giving it a custom getter function (so now
@@ -280,24 +155,24 @@
             return self.parent.cryModNumSLAC
 
         @property
-<<<<<<< HEAD
+        def runElecHeatLoads(self):
+            return [run.elecHeatLoad for run in self.runs]
+
+        @property
+        def runHeatLoads(self):
+            return [run.totalHeatLoad for run in self.runs]
+
+        @property
+        def runSlopes(self):
+            return [run.slope for run in self.runs]
+
+        @property
         def cryModNumJLAB(self):
             return self.parent.cryModNumJLAB
 
         @property
         def gradientPV(self):
             return self.genPV("GACT")
-=======
-        def runElecHeatLoads(self):
-            return [run.elecHeatLoad for run in self.runs]
-
-        @property
-        def runHeatLoads(self):
-            return [run.totalHeatLoad for run in self.runs]
-
-        @property
-        def runSlopes(self):
-            return [run.slope for run in self.runs]
 
 
 # There are two types of data runs that we need to store - cryomodule heater
@@ -341,20 +216,12 @@
         # The calculated Q0 value for this run
         self.q0 = None
 
->>>>>>> 83cc5fd8
-
 def main():
     cryomodule = Cryomodule(cryModNumSLAC=12, cryModNumJLAB=2, calFileName="",
                             refValvePos=0, refHeaterVal=0)
-<<<<<<< HEAD
     for idx, cav in cryomodule.cavities.items():
         print(cav.gradientPV)
         print(cav.heaterPV)
-=======
-    for idx, cav in cryomodule.cavities.iteritems():
-        print cav.gradPV
-        print cav.heaterPV
->>>>>>> 83cc5fd8
 
 
 if __name__ == '__main__':
